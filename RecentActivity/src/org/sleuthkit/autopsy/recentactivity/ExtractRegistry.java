/*
 *
 * Autopsy Forensic Browser
 *
 * Copyright 2012-2019 Basis Technology Corp.
 *
 * Copyright 2012 42six Solutions.
 * Contact: aebadirad <at> 42six <dot> com
 * Project Contact/Architect: carrier <at> sleuthkit <dot> org
 *
 * Licensed under the Apache License, Version 2.0 (the "License");
 * you may not use this file except in compliance with the License.
 * You may obtain a copy of the License at
 *
 *     http://www.apache.org/licenses/LICENSE-2.0
 *
 * Unless required by applicable law or agreed to in writing, software
 * distributed under the License is distributed on an "AS IS" BASIS,
 * WITHOUT WARRANTIES OR CONDITIONS OF ANY KIND, either express or implied.
 * See the License for the specific language governing permissions and
 * limitations under the License.
 */
package org.sleuthkit.autopsy.recentactivity;

import com.google.common.collect.ImmutableList;
import com.google.common.collect.ImmutableMap;
import com.google.common.collect.Lists;
import java.io.File;
import java.io.FileInputStream;
import java.io.FileNotFoundException;
import java.io.FileWriter;
import java.io.IOException;
import java.io.StringReader;
import java.nio.file.Path;
import java.text.ParseException;
import java.text.SimpleDateFormat;
import java.util.*;
import static java.util.Collections.emptySet;
import static java.util.Collections.singleton;
import java.util.function.Supplier;
import java.util.logging.Level;
import javax.xml.parsers.DocumentBuilder;
import javax.xml.parsers.DocumentBuilderFactory;
import javax.xml.parsers.ParserConfigurationException;
import org.apache.commons.collections4.CollectionUtils;
import static org.apache.commons.lang.StringUtils.isNotEmpty;
import org.openide.modules.InstalledFileLocator;
import org.openide.util.Lookup;
import org.openide.util.NbBundle;
import org.sleuthkit.autopsy.coreutils.ExecUtil;
import org.sleuthkit.autopsy.coreutils.Logger;
import org.sleuthkit.autopsy.coreutils.PlatformUtil;
import org.sleuthkit.autopsy.datamodel.ContentUtils;
import org.sleuthkit.autopsy.ingest.DataSourceIngestModuleProcessTerminator;
import org.sleuthkit.autopsy.ingest.IngestJobContext;
import org.sleuthkit.autopsy.ingest.IngestModule.IngestModuleException;
import org.sleuthkit.autopsy.keywordsearchservice.KeywordSearchService;
import org.sleuthkit.autopsy.recentactivity.UsbDeviceIdMapper.USBInfo;
import org.sleuthkit.datamodel.AbstractFile;
import org.sleuthkit.datamodel.Blackboard;
import org.sleuthkit.datamodel.BlackboardArtifact;
import org.sleuthkit.datamodel.BlackboardArtifact.ARTIFACT_TYPE;
import static org.sleuthkit.datamodel.BlackboardArtifact.ARTIFACT_TYPE.TSK_DEVICE_ATTACHED;
import static org.sleuthkit.datamodel.BlackboardArtifact.ARTIFACT_TYPE.TSK_OS_ACCOUNT;
import static org.sleuthkit.datamodel.BlackboardArtifact.ARTIFACT_TYPE.TSK_OS_INFO;
import static org.sleuthkit.datamodel.BlackboardArtifact.ARTIFACT_TYPE.TSK_RECENT_OBJECT;
import static org.sleuthkit.datamodel.BlackboardArtifact.ARTIFACT_TYPE.TSK_REMOTE_DRIVE;
import static org.sleuthkit.datamodel.BlackboardArtifact.ARTIFACT_TYPE.TSK_WIFI_NETWORK;
import org.sleuthkit.datamodel.BlackboardAttribute;
import org.sleuthkit.datamodel.BlackboardAttribute.ATTRIBUTE_TYPE;
import static org.sleuthkit.datamodel.BlackboardAttribute.ATTRIBUTE_TYPE.TSK_DATETIME;
import static org.sleuthkit.datamodel.BlackboardAttribute.ATTRIBUTE_TYPE.TSK_DATETIME_ACCESSED;
import static org.sleuthkit.datamodel.BlackboardAttribute.ATTRIBUTE_TYPE.TSK_DEVICE_ID;
import static org.sleuthkit.datamodel.BlackboardAttribute.ATTRIBUTE_TYPE.TSK_DEVICE_MAKE;
import static org.sleuthkit.datamodel.BlackboardAttribute.ATTRIBUTE_TYPE.TSK_DEVICE_MODEL;
import static org.sleuthkit.datamodel.BlackboardAttribute.ATTRIBUTE_TYPE.TSK_DOMAIN;
import static org.sleuthkit.datamodel.BlackboardAttribute.ATTRIBUTE_TYPE.TSK_LOCAL_PATH;
import static org.sleuthkit.datamodel.BlackboardAttribute.ATTRIBUTE_TYPE.TSK_NAME;
import static org.sleuthkit.datamodel.BlackboardAttribute.ATTRIBUTE_TYPE.TSK_ORGANIZATION;
import static org.sleuthkit.datamodel.BlackboardAttribute.ATTRIBUTE_TYPE.TSK_OWNER;
import static org.sleuthkit.datamodel.BlackboardAttribute.ATTRIBUTE_TYPE.TSK_PATH;
import static org.sleuthkit.datamodel.BlackboardAttribute.ATTRIBUTE_TYPE.TSK_PROCESSOR_ARCHITECTURE;
import static org.sleuthkit.datamodel.BlackboardAttribute.ATTRIBUTE_TYPE.TSK_PRODUCT_ID;
import static org.sleuthkit.datamodel.BlackboardAttribute.ATTRIBUTE_TYPE.TSK_PROG_NAME;
import static org.sleuthkit.datamodel.BlackboardAttribute.ATTRIBUTE_TYPE.TSK_REMOTE_PATH;
import static org.sleuthkit.datamodel.BlackboardAttribute.ATTRIBUTE_TYPE.TSK_SSID;
import static org.sleuthkit.datamodel.BlackboardAttribute.ATTRIBUTE_TYPE.TSK_TEMP_DIR;
import static org.sleuthkit.datamodel.BlackboardAttribute.ATTRIBUTE_TYPE.TSK_USER_ID;
import static org.sleuthkit.datamodel.BlackboardAttribute.ATTRIBUTE_TYPE.TSK_USER_NAME;
import static org.sleuthkit.datamodel.BlackboardAttribute.ATTRIBUTE_TYPE.TSK_VALUE;
import static org.sleuthkit.datamodel.BlackboardAttribute.ATTRIBUTE_TYPE.TSK_VERSION;
import org.sleuthkit.datamodel.Content;
import org.sleuthkit.datamodel.ReadContentInputStream.ReadContentInputStreamException;
import org.sleuthkit.datamodel.Report;
import org.sleuthkit.datamodel.SleuthkitCase;
import org.sleuthkit.datamodel.TskCoreException;
import org.w3c.dom.DOMException;
import org.w3c.dom.Document;
import org.w3c.dom.Element;
import org.w3c.dom.Node;
import org.w3c.dom.NodeList;
import org.xml.sax.InputSource;
import org.xml.sax.SAXException;

/**
 * Extract windows registry data using regripper. Runs two versions of
 * regripper. One is the generally available set of plug-ins and the second is a
 * set that were customized for Autopsy to produce a more structured output of
 * XML so that we can parse and turn into blackboard artifacts.
 */
@NbBundle.Messages({
    "RegRipperNotFound=Autopsy RegRipper executable not found.",
    "RegRipperFullNotFound=Full version RegRipper executable not found."
})
class ExtractRegistry extends Extract {

    private static final Logger logger = Logger.getLogger(ExtractRegistry.class.getName());
    private static final String MODULE_NAME = NbBundle.getMessage(ExtractIE.class, "ExtractRegistry.moduleName.text");
    private final static String PARENT_MODULE_NAME = NbBundle.getMessage(ExtractRegistry.class, "ExtractRegistry.parentModuleName.noSpace");
    final private static UsbDeviceIdMapper USB_MAPPER = new UsbDeviceIdMapper();
    final private static String RIP_EXE = "rip.exe";
    final private static String RIP_PL = "rip.pl";
    final private static ImmutableList<String> REG_FILE_NAMES = ImmutableList.of("system", "software", "security", "sam"); //NON-NLS
    private final Path rrHome;  // Path to the Autopsy version of RegRipper
    private final Path rrFullHome; // Path to the full version of RegRipper
    private Content dataSource;
    private IngestJobContext context;

    private final List<String> rrCmd = new ArrayList<>();
    private final List<String> rrFullCmd = new ArrayList<>();

    ExtractRegistry() throws IngestModuleException {
        InstalledFileLocator installedFileLocator = InstalledFileLocator.getDefault();

        final File rrRoot = installedFileLocator.locate("rr", ExtractRegistry.class.getPackage().getName(), false); //NON-NLS
        if (rrRoot == null) {
            throw new IngestModuleException(Bundle.RegRipperNotFound());
        }
        final File rrFullRoot = installedFileLocator.locate("rr-full", ExtractRegistry.class.getPackage().getName(), false); //NON-NLS
        if (rrFullRoot == null) {
            throw new IngestModuleException(Bundle.RegRipperFullNotFound());
        }

        String executableToRun = PlatformUtil.isWindowsOS() ? RIP_EXE : RIP_PL;

        rrHome = rrRoot.toPath();
        String rrPath = rrHome.resolve(executableToRun).toString();
        if (!(new File(rrPath).exists())) {
            throw new IngestModuleException(Bundle.RegRipperNotFound());
        }

        rrFullHome = rrFullRoot.toPath();
        String rrFullPath = rrFullHome.resolve(executableToRun).toString();
        if (!(new File(rrFullPath).exists())) {
            throw new IngestModuleException(Bundle.RegRipperFullNotFound());
        }

        if (PlatformUtil.isWindowsOS()) {
            rrCmd.add(rrPath);
            rrFullCmd.add(rrFullPath);
        } else {
            String perl;
            File usrBin = new File("/usr/bin/perl");
            File usrLocalBin = new File("/usr/local/bin/perl");
            if (usrBin.canExecute() && usrBin.exists() && !usrBin.isDirectory()) {
                perl = "/usr/bin/perl";
            } else if (usrLocalBin.canExecute() && usrLocalBin.exists() && !usrLocalBin.isDirectory()) {
                perl = "/usr/local/bin/perl";
            } else {
                throw new IngestModuleException("perl not found in your system");
            }
            rrCmd.add(perl);
            rrCmd.add(rrPath);
            rrFullCmd.add(perl);
            rrFullCmd.add(rrFullPath);
        }
    }

    /**
     * Search for the registry hives on the system.
     */
    private List<AbstractFile> findRegistryFiles() {
        List<AbstractFile> allRegistryFiles = new ArrayList<>();

        // find the user-specific ntuser-dat files
        try {
            allRegistryFiles.addAll(fileManager.findFiles(dataSource, "ntuser.dat")); //NON-NLS
        } catch (TskCoreException ex) {
            logger.log(Level.WARNING, "Error fetching 'ntuser.dat' file.", ex); //NON-NLS
        }

        // find the system hives'
        for (String regFileName : REG_FILE_NAMES) {
            try {
                allRegistryFiles.addAll(fileManager.findFiles(dataSource, regFileName, "/system32/config")); //NON-NLS
            } catch (TskCoreException ex) {
                String msg = NbBundle.getMessage(ExtractRegistry.class,
                        "ExtractRegistry.findRegFiles.errMsg.errReadingFile", regFileName);
                logger.log(Level.WARNING, msg, ex);
                this.addErrorMessage(this.getModuleName() + ": " + msg);
            }
        }
        return allRegistryFiles;
    }

    /**
     * Identifies registry files in the database by mtimeItem, runs regripper on
     * them, and parses the output.
     */
    private void analyzeRegistryFiles() {
        List<AbstractFile> allRegistryFiles = findRegistryFiles();

        // open the log file
        FileWriter logFile = null;
        try {
            logFile = new FileWriter(RAImageIngestModule.getRAOutputPath(currentCase, "reg") + File.separator + "regripper-info.txt"); //NON-NLS
        } catch (IOException ex) {
            logger.log(Level.SEVERE, null, ex);
        }

        for (AbstractFile regFile : allRegistryFiles) {
            String regFileName = regFile.getName();
            long regFileId = regFile.getId();
            String regFileNameLocal = RAImageIngestModule.getRATempPath(currentCase, "reg") + File.separator + regFileName;
            String outputPathBase = RAImageIngestModule.getRAOutputPath(currentCase, "reg") + File.separator + regFileName + "-regripper-" + Long.toString(regFileId); //NON-NLS
            File regFileNameLocalFile = new File(regFileNameLocal);
            try {
                ContentUtils.writeToFile(regFile, regFileNameLocalFile, context::dataSourceIngestIsCancelled);
            } catch (ReadContentInputStreamException ex) {
                logger.log(Level.WARNING, String.format("Error reading registry file '%s' (id=%d).",
                        regFile.getName(), regFileId), ex); //NON-NLS
                this.addErrorMessage(
                        NbBundle.getMessage(this.getClass(), "ExtractRegistry.analyzeRegFiles.errMsg.errWritingTemp",
                                this.getModuleName(), regFileName));
                continue;
            } catch (IOException ex) {
                logger.log(Level.SEVERE, String.format("Error writing temp registry file '%s' for registry file '%s' (id=%d).",
                        regFileNameLocal, regFile.getName(), regFileId), ex); //NON-NLS
                this.addErrorMessage(
                        NbBundle.getMessage(this.getClass(), "ExtractRegistry.analyzeRegFiles.errMsg.errWritingTemp",
                                this.getModuleName(), regFileName));
                continue;
            }

            if (context.dataSourceIngestIsCancelled()) {
                break;
            }

            try {
                if (logFile != null) {
                    logFile.write(Long.toString(regFileId) + "\t" + regFile.getUniquePath() + "\n");
                }
            } catch (TskCoreException | IOException ex) {
                logger.log(Level.SEVERE, "Error writing to Regisistry parsing module log file.", ex);
            }

            logger.log(Level.INFO, "{0}- Now getting registry information from {1}", new Object[]{getModuleName(), regFileNameLocal}); //NON-NLS
            RegOutputFiles regOutputFiles = ripRegistryFile(regFileNameLocal, outputPathBase);
            if (context.dataSourceIngestIsCancelled()) {
                break;
            }

            // parse the autopsy-specific output
            if (isNotEmpty(regOutputFiles.autopsyPlugins)) {
                if (parseAutopsyPluginOutput(regOutputFiles.autopsyPlugins, regFile) == false) {
                    this.addErrorMessage(
                            NbBundle.getMessage(this.getClass(), "ExtractRegistry.analyzeRegFiles.failedParsingResults",
                                    this.getModuleName(), regFileName));
                }
            }

            // create a report for the full output
            if (isNotEmpty(regOutputFiles.fullPlugins)) {
                try {
                    Report report = currentCase.addReport(regOutputFiles.fullPlugins,
                            NbBundle.getMessage(this.getClass(), "ExtractRegistry.parentModuleName.noSpace"),
                            "RegRipper " + regFile.getUniquePath(), regFile); //NON-NLS

                    // Index the report content so that it will be available for keyword search.
                    KeywordSearchService searchService = Lookup.getDefault().lookup(KeywordSearchService.class);
                    if (null == searchService) {
                        logger.log(Level.WARNING, "Keyword search service not found. Report will not be indexed");
                    } else {
                        searchService.index(report);
                    }
                } catch (TskCoreException e) {
                    this.addErrorMessage("Error adding regripper output as Autopsy report: " + e.getLocalizedMessage()); //NON-NLS
                }
            }

            // delete the hive
            regFileNameLocalFile.delete();
        }

        try {
            if (logFile != null) {
                logFile.close();
            }
        } catch (IOException ex) {
            logger.log(Level.SEVERE, null, ex);
        }
    }

    @Override
    protected String getModuleName() {
        return MODULE_NAME;
    }

    private class RegOutputFiles {

        public String autopsyPlugins = "";
        public String fullPlugins = "";
    }

    /**
     * Execute regripper on the given registry.
     *
     * @param regFilePath     Path to local copy of registry
     * @param outFilePathBase Path to location to save output file to. Base
     *                        mtimeItem that will be extended on
     */
    private RegOutputFiles ripRegistryFile(String regFilePath, String outFilePathBase) {
        String autopsyType = "";    // Type argument for rr for autopsy-specific modules
        String fullType;   // Type argument for rr for full set of modules

        RegOutputFiles regOutputFiles = new RegOutputFiles();

        if (regFilePath.toLowerCase().contains("system")) { //NON-NLS
            autopsyType = "autopsysystem"; //NON-NLS
            fullType = "system"; //NON-NLS
        } else if (regFilePath.toLowerCase().contains("software")) { //NON-NLS
            autopsyType = "autopsysoftware"; //NON-NLS
            fullType = "software"; //NON-NLS
        } else if (regFilePath.toLowerCase().contains("ntuser")) { //NON-NLS
            autopsyType = "autopsyntuser"; //NON-NLS
            fullType = "ntuser"; //NON-NLS
        } else if (regFilePath.toLowerCase().contains("sam")) { //NON-NLS
            fullType = "sam"; //NON-NLS
        } else if (regFilePath.toLowerCase().contains("security")) { //NON-NLS
            fullType = "security"; //NON-NLS
        } else {
            return regOutputFiles;
        }

        // run the autopsy-specific set of modules
        if (!autopsyType.isEmpty()) {
            regOutputFiles.autopsyPlugins = outFilePathBase + "-autopsy.txt"; //NON-NLS
            String errFilePath = outFilePathBase + "-autopsy.err.txt"; //NON-NLS
            logger.log(Level.INFO, "Writing RegRipper results to: {0}", regOutputFiles.autopsyPlugins); //NON-NLS
            executeRegRipper(rrCmd, rrHome, regFilePath, autopsyType, regOutputFiles.autopsyPlugins, errFilePath);
        }
        if (context.dataSourceIngestIsCancelled()) {
            return regOutputFiles;
        }

        // run the full set of rr modules
        if (!fullType.isEmpty()) {
            regOutputFiles.fullPlugins = outFilePathBase + "-full.txt"; //NON-NLS
            String errFilePath = outFilePathBase + "-full.err.txt"; //NON-NLS
            logger.log(Level.INFO, "Writing Full RegRipper results to: {0}", regOutputFiles.fullPlugins); //NON-NLS
            executeRegRipper(rrFullCmd, rrFullHome, regFilePath, fullType, regOutputFiles.fullPlugins, errFilePath);
        }
        return regOutputFiles;
    }

    private void executeRegRipper(List<String> regRipperPath, Path regRipperHomeDir, String hiveFilePath, String hiveFileType, String outputFile, String errFile) {
        try {
            List<String> commandLine = new ArrayList<>(regRipperPath);
            commandLine.add("-r"); //NON-NLS
            commandLine.add(hiveFilePath);
            commandLine.add("-f"); //NON-NLS
            commandLine.add(hiveFileType);

            ProcessBuilder processBuilder = new ProcessBuilder(commandLine);
            processBuilder.directory(regRipperHomeDir.toFile()); // RegRipper 2.8 has to be run from its own directory
            processBuilder.redirectOutput(new File(outputFile));
            processBuilder.redirectError(new File(errFile));
            ExecUtil.execute(processBuilder, new DataSourceIngestModuleProcessTerminator(context));
        } catch (IOException ex) {
            logger.log(Level.SEVERE, "Unable to run RegRipper", ex); //NON-NLS
            this.addErrorMessage(NbBundle.getMessage(this.getClass(), "ExtractRegistry.execRegRip.errMsg.failedAnalyzeRegFile", this.getModuleName()));
        }
    }

    // @@@ VERIFY that we are doing the right thing when we parse multiple NTUSER.DAT
    /**
     *
     * @param regFilePath     Path to the output file produced by RegRipper.
     * @param regAbstractFile File object for registry that we are parsing (to
     *                        make blackboard artifacts with)
     *
     * @return
     */
    private boolean parseAutopsyPluginOutput(String regFilePath, AbstractFile regAbstractFile) {
        // Read the file in and create a Document and elements
        Document doc = parseRegistryDoc(regFilePath);

        if (doc == null) {
            return false;
        }

        SleuthkitCase caseDB = currentCase.getSleuthkitCase();

        //collection of BlackboardArtifacts  that we will post to blackboard for additional processing.
        Collection<BlackboardArtifact> artifacts = new HashSet<>();
        // cycle through the elements in the doc
        NodeList children = doc.getDocumentElement().getChildNodes();
        for (int i = 0; i < children.getLength(); i++) {
            Element tempnode = (Element) children.item(i);

            NodeList artroots = tempnode.getElementsByTagName("artifacts"); //NON-NLS
            if (artroots.getLength() == 0) {
                // If there isn't an artifact node, skip this entry
                continue;
            }
            NodeList myartlist = artroots.item(0).getChildNodes();

            String dataType = tempnode.getNodeName();
            // If all artifact nodes should really go under one Blackboard artifact, need to process it differently
            switch (dataType) {
                case "WinVersion":
                    artifacts.addAll(processWinVersion(myartlist, caseDB, regAbstractFile));
                    break;
                case "Profiler":
                    artifacts.addAll(processProfiler(myartlist, caseDB, regAbstractFile));
                    break;
                case "CompName":
                    artifacts.addAll(processCompName(myartlist, caseDB, regAbstractFile));
                    break;
                default:
                    NodeList timenodes = tempnode.getElementsByTagName("mtime"); //NON-NLS
                    Long mtime = null;
                    if (timenodes.getLength() > 0) {
                        String etime = timenodes.item(0).getTextContent();
                        try {
                            mtime = new SimpleDateFormat("EEE MMM d HH:mm:ss yyyy").parse(etime).getTime() / 1000;
                        } catch (ParseException ex) {
                            logger.log(Level.WARNING, "Failed to parse epoch time when parsing the registry."); //NON-NLS
                        }
                    }
                    artifacts.addAll(
                            processOtherDataType(myartlist, dataType, regAbstractFile, mtime));
                    break;
            }
        } // for

        if (CollectionUtils.isNotEmpty(artifacts)) {
            try {
                blackboard.postArtifacts(artifacts, PARENT_MODULE_NAME);
            } catch (Blackboard.BlackboardException ex) {
                logger.log(Level.SEVERE, "Error while trying to post usb device artifact.", ex); //NON-NLS
                this.addErrorMessage(Bundle.Extractor_errPostingArtifacts(getModuleName()));
            }
        }
        return true;
    }

    private Document parseRegistryDoc(final String regFilePath) {
        try (FileInputStream fstream = new FileInputStream(regFilePath);) {
            String regString;
            regString = new Scanner(fstream, "UTF-8").useDelimiter("\\Z").next();//NON-NLS
            String result = regString.replaceAll("----------------------------------------", "") // NON-NLS
                    .replaceAll("\\n", "") // NON-NLS
                    .replaceAll("\\r", "") // NON-NLS
                    .replaceAll("'", "&apos;") // NON-NLS
                    .replaceAll("&", "&amp;") // NON-NLS
                    .replace('\0', ' ');  // NON-NLS
            String stringdoc = "<?xml version=\"1.0\"?><document>" + result + "</document>";  // NON-NLS
            DocumentBuilder builder = DocumentBuilderFactory.newInstance().newDocumentBuilder();
            return builder.parse(new InputSource(new StringReader(stringdoc)));
        } catch (ParserConfigurationException ex) {
            logger.log(Level.SEVERE, "Error configuring the registry parser: {0}", ex); //NON-NLS
        } catch (SAXException ex) {
            logger.log(Level.SEVERE, "Error parsing the registry XML: {0}", ex); //NON-NLS
        } catch (FileNotFoundException ex) {
            logger.log(Level.SEVERE, "Error finding the registry file."); //NON-NLS     
        } catch (IOException ex) {
            logger.log(Level.SEVERE, "Error building the document parser: {0}", ex); //NON-NLS
        }
        return null;
    }

    private Collection<BlackboardArtifact> processOtherDataType(NodeList myartlist, String dataType, AbstractFile regAbstractFile, Long mtime) throws IllegalArgumentException, DOMException {
        Collection<BlackboardArtifact> artifacts = new HashSet<>();
        for (int j = 0; j < myartlist.getLength(); j++) {
            Node artchild = myartlist.item(j);

            if (artchild.hasAttributes()) { // If it has attributes, then it is an Element (based off API)
                Element artnode = (Element) artchild;
                String value = artnode.getTextContent().trim();

                Optional<BlackboardArtifact> artifact = Optional.empty();
                switch (dataType) {
                    case "recentdocs": //NON-NLS
                        // BlackboardArtifact bbart = tempDb.getContentById(orgId).newArtifact(ARTIFACT_TYPE.TSK_RECENT_OBJECT);
                        // bbattributes.add(new BlackboardAttribute(ATTRIBUTE_TYPE.TSK_LAST_ACCESSED.getTypeID(), "RecentActivity", dataType, mtime));
                        // bbattributes.add(new BlackboardAttribute(ATTRIBUTE_TYPE.TSK_NAME.getTypeID(), "RecentActivity", dataType, mtimeItem));
                        // bbattributes.add(new BlackboardAttribute(ATTRIBUTE_TYPE.TSK_VALUE.getTypeID(), "RecentActivity", dataType, value));
                        // bbart.addAttributes(bbattributes);
                        // @@@ BC: Why are we ignoring this...
                        break;
                    case "usb"://NON-NLS
                        artifact = processUSB(artnode, regAbstractFile, value);
                        break;
                    case "uninstall"://NON-NLS
                        artifact = processUninstall(artnode, value, regAbstractFile);
                        break;
                    case "office"://NON-NLS
                        artifact = processOffice(artnode, regAbstractFile, mtime, value);
                        break;
                    case "ProcessorArchitecture": //NON-NLS
                        // Architecture is now included under Profiler
                        break;
                    case "ProfileList"://NON-NLS
                        artifact = processProfileList(value, artnode, regAbstractFile);
                        break;
                    case "NtuserNetwork"://NON-NLS
                        artifact = processNtuserNetwork(artnode, value, regAbstractFile);
                        break;
                    case "SSID":
                        artifact = processSSID(artnode, value, regAbstractFile);
                        break;
                    case "shellfolders": // NON-NLS
                        // The User Shell Folders subkey stores the paths to Windows Explorer folders for the current user of the computer
                        // (https://technet.microsoft.com/en-us/library/Cc962613.aspx).
                        // No useful information. Skip.
                        break;
                    default:
<<<<<<< HEAD
                        logger.log(Level.WARNING, "Unrecognized node name: {0}", dataType); //NON-NLS
=======
                        for (int j = 0; j < myartlist.getLength(); j++) {
                            Node artchild = myartlist.item(j);
                            // If it has attributes, then it is an Element (based off API)
                            if (artchild.hasAttributes()) {
                                Element artnode = (Element) artchild;

                                String value = artnode.getTextContent().trim();
                                Collection<BlackboardAttribute> bbattributes = new ArrayList<>();

                                switch (dataType) {
                                    case "recentdocs": //NON-NLS
                                        // BlackboardArtifact bbart = tempDb.getContentById(orgId).newArtifact(ARTIFACT_TYPE.TSK_RECENT_OBJECT);
                                        // bbattributes.add(new BlackboardAttribute(ATTRIBUTE_TYPE.TSK_LAST_ACCESSED.getTypeID(), "RecentActivity", dataType, mtime));
                                        // bbattributes.add(new BlackboardAttribute(ATTRIBUTE_TYPE.TSK_NAME.getTypeID(), "RecentActivity", dataType, mtimeItem));
                                        // bbattributes.add(new BlackboardAttribute(ATTRIBUTE_TYPE.TSK_VALUE.getTypeID(), "RecentActivity", dataType, value));
                                        // bbart.addAttributes(bbattributes);
                                        // @@@ BC: Why are we ignoring this...
                                        break;
                                    case "usb": //NON-NLS
                                        try {
                                            Long usbMtime = Long.parseLong(artnode.getAttribute("mtime")); //NON-NLS
                                            usbMtime = Long.valueOf(usbMtime.toString());

                                            BlackboardArtifact bbart = regFile.newArtifact(ARTIFACT_TYPE.TSK_DEVICE_ATTACHED);
                                            bbattributes.add(new BlackboardAttribute(ATTRIBUTE_TYPE.TSK_DATETIME, parentModuleName, usbMtime));
                                            String dev = artnode.getAttribute("dev"); //NON-NLS
                                            String make = "";
                                            String model = dev;
                                            if (dev.toLowerCase().contains("vid")) { //NON-NLS
                                                USBInfo info = USB_MAPPER.parseAndLookup(dev);
                                                if (info.getVendor() != null) {
                                                    make = info.getVendor();
                                                }
                                                if (info.getProduct() != null) {
                                                    model = info.getProduct();
                                                }
                                            }
                                            bbattributes.add(new BlackboardAttribute(ATTRIBUTE_TYPE.TSK_DEVICE_MAKE, parentModuleName, make));
                                            bbattributes.add(new BlackboardAttribute(ATTRIBUTE_TYPE.TSK_DEVICE_MODEL, parentModuleName, model));
                                            bbattributes.add(new BlackboardAttribute(ATTRIBUTE_TYPE.TSK_DEVICE_ID, parentModuleName, value));
                                            bbart.addAttributes(bbattributes);

                                            // index the artifact for keyword search
                                            this.indexArtifact(bbart);
                                            // add to collection for ModuleDataEvent
                                            usbBBartifacts.add(bbart);
                                        } catch (TskCoreException ex) {
                                            logger.log(Level.SEVERE, "Error adding device attached artifact to blackboard."); //NON-NLS
                                        }
                                        break;
                                    case "uninstall": //NON-NLS
                                        Long itemMtime = null;
                                        try {
                                            Long epochtime = new SimpleDateFormat("EEE MMM d HH:mm:ss yyyy").parse(artnode.getAttribute("mtime")).getTime(); //NON-NLS
                                            itemMtime = epochtime;
                                            itemMtime = itemMtime / 1000;
                                        } catch (ParseException e) {
                                            logger.log(Level.WARNING, "Failed to parse epoch time for installed program artifact."); //NON-NLS
                                        }

                                        try {
                                            bbattributes.add(new BlackboardAttribute(ATTRIBUTE_TYPE.TSK_PROG_NAME, parentModuleName, value));
                                            bbattributes.add(new BlackboardAttribute(ATTRIBUTE_TYPE.TSK_DATETIME, parentModuleName, itemMtime));
                                            BlackboardArtifact bbart = regFile.newArtifact(ARTIFACT_TYPE.TSK_INSTALLED_PROG);
                                            bbart.addAttributes(bbattributes);

                                            // index the artifact for keyword search
                                            this.indexArtifact(bbart);
                                        } catch (TskCoreException ex) {
                                            logger.log(Level.SEVERE, "Error adding installed program artifact to blackboard."); //NON-NLS
                                        }
                                        break;
                                    case "office": //NON-NLS
                                        String officeName = artnode.getAttribute("name"); //NON-NLS

                                        try {
                                            BlackboardArtifact bbart = regFile.newArtifact(ARTIFACT_TYPE.TSK_RECENT_OBJECT);
                                            // @@@ BC: Consider removing this after some more testing. It looks like an Mtime associated with the root key and not the individual item
                                            if (mtime != null) {
                                                bbattributes.add(new BlackboardAttribute(ATTRIBUTE_TYPE.TSK_DATETIME_ACCESSED, parentModuleName, mtime));
                                            }
                                            bbattributes.add(new BlackboardAttribute(ATTRIBUTE_TYPE.TSK_NAME, parentModuleName, officeName));
                                            bbattributes.add(new BlackboardAttribute(ATTRIBUTE_TYPE.TSK_VALUE, parentModuleName, value));
                                            bbattributes.add(new BlackboardAttribute(ATTRIBUTE_TYPE.TSK_PROG_NAME, parentModuleName, artnode.getNodeName()));
                                            bbart.addAttributes(bbattributes);

                                            // index the artifact for keyword search
                                            this.indexArtifact(bbart);
                                        } catch (TskCoreException ex) {
                                            logger.log(Level.SEVERE, "Error adding recent object artifact to blackboard."); //NON-NLS
                                        }
                                        break;

                                    case "ProcessorArchitecture": //NON-NLS
                                        // Architecture is now included under Profiler
                                        //try {
                                        //    String processorArchitecture = value;
                                        //    if (processorArchitecture.equals("AMD64"))
                                        //        processorArchitecture = "x86-64";

                                        //    BlackboardArtifact bbart = regFile.newArtifact(ARTIFACT_TYPE.TSK_OS_INFO);
                                        //    bbattributes.add(new BlackboardAttribute(ATTRIBUTE_TYPE.TSK_PROCESSOR_ARCHITECTURE.getTypeID(), parentModuleName, processorArchitecture));
                                        //    bbart.addAttributes(bbattributes);
                                        //} catch (TskCoreException ex) {
                                        //    logger.log(Level.SEVERE, "Error adding os info artifact to blackboard."); //NON-NLS
                                        //}
                                        break;

                                    case "ProfileList": //NON-NLS
                                        try {
                                            String homeDir = value;
                                            String sid = artnode.getAttribute("sid"); //NON-NLS
                                            String username = artnode.getAttribute("username"); //NON-NLS
                                            BlackboardArtifact bbart = null;
                                            try {
                                                //check if any of the existing artifacts match this username
                                                ArrayList<BlackboardArtifact> existingArtifacts = currentCase.getSleuthkitCase().getBlackboardArtifacts(ARTIFACT_TYPE.TSK_OS_ACCOUNT);
                                                for (BlackboardArtifact artifact : existingArtifacts) {
                                                    if (artifact.getDataSource().getId() == regFile.getDataSourceObjectId()) {
                                                        BlackboardAttribute attribute = artifact.getAttribute(new BlackboardAttribute.Type(ATTRIBUTE_TYPE.TSK_USER_ID));
                                                        if (attribute != null && attribute.getValueString().equals(sid)) {
                                                            bbart = artifact;
                                                            break;
                                                        }
                                                    }
                                                }
                                            } catch (TskCoreException ex) {
                                                logger.log(Level.WARNING, "Error getting existing os account artifact", ex);
                                            }
                                            if (bbart == null) {
                                                //create new artifact
                                                bbart = regFile.newArtifact(ARTIFACT_TYPE.TSK_OS_ACCOUNT);
                                                bbattributes.add(new BlackboardAttribute(ATTRIBUTE_TYPE.TSK_USER_NAME,
                                                        parentModuleName, username));
                                                bbattributes.add(new BlackboardAttribute(ATTRIBUTE_TYPE.TSK_USER_ID,
                                                        parentModuleName, sid));
                                                bbattributes.add(new BlackboardAttribute(ATTRIBUTE_TYPE.TSK_PATH,
                                                        parentModuleName, homeDir));
                                            } else {
                                                //add attributes to existing artifact
                                                BlackboardAttribute bbattr = bbart.getAttribute(new BlackboardAttribute.Type(ATTRIBUTE_TYPE.TSK_USER_NAME));
                                                
                                                if (bbattr == null) {
                                                    bbattributes.add(new BlackboardAttribute(ATTRIBUTE_TYPE.TSK_USER_NAME,
                                                            parentModuleName, username));
                                                }
                                                bbattr = bbart.getAttribute(new BlackboardAttribute.Type(ATTRIBUTE_TYPE.TSK_PATH));
                                                if (bbattr == null) {
                                                    bbattributes.add(new BlackboardAttribute(ATTRIBUTE_TYPE.TSK_PATH,
                                                            parentModuleName, homeDir));
                                                }
                                            }
                                            bbart.addAttributes(bbattributes);
                                            // index the artifact for keyword search
                                            this.indexArtifact(bbart);
                                        } catch (TskCoreException ex) {
                                            logger.log(Level.SEVERE, "Error adding account artifact to blackboard."); //NON-NLS
                                        }
                                        break;

                                    case "NtuserNetwork": // NON-NLS
                                        try {
                                            String localPath = artnode.getAttribute("localPath"); //NON-NLS
                                            String remoteName = value;
                                            BlackboardArtifact bbart = regFile.newArtifact(ARTIFACT_TYPE.TSK_REMOTE_DRIVE);
                                            bbattributes.add(new BlackboardAttribute(ATTRIBUTE_TYPE.TSK_LOCAL_PATH,
                                                    parentModuleName, localPath));
                                            bbattributes.add(new BlackboardAttribute(ATTRIBUTE_TYPE.TSK_REMOTE_PATH,
                                                    parentModuleName, remoteName));
                                            bbart.addAttributes(bbattributes);
                                            // index the artifact for keyword search
                                            this.indexArtifact(bbart);
                                        } catch (TskCoreException ex) {
                                            logger.log(Level.SEVERE, "Error adding network artifact to blackboard."); //NON-NLS
                                        }
                                        break;
                                    case "SSID": // NON-NLS
                                        String adapter = artnode.getAttribute("adapter"); //NON-NLS
                                        try {
                                            Long lastWriteTime = Long.parseLong(artnode.getAttribute("writeTime")); //NON-NLS
                                            lastWriteTime = Long.valueOf(lastWriteTime.toString());
                                            bbattributes.add(new BlackboardAttribute(ATTRIBUTE_TYPE.TSK_SSID, parentModuleName, value));
                                            bbattributes.add(new BlackboardAttribute(ATTRIBUTE_TYPE.TSK_DATETIME, parentModuleName, lastWriteTime));
                                            bbattributes.add(new BlackboardAttribute(ATTRIBUTE_TYPE.TSK_DEVICE_ID, parentModuleName, adapter));
                                            BlackboardArtifact bbart = regFile.newArtifact(ARTIFACT_TYPE.TSK_WIFI_NETWORK);
                                            bbart.addAttributes(bbattributes);
                                            // index the artifact for keyword search
                                            this.indexArtifact(bbart);
                                            wifiBBartifacts.add(bbart);
                                        } catch (TskCoreException ex) {
                                            logger.log(Level.SEVERE, "Error adding SSID artifact to blackboard."); //NON-NLS
                                        }
                                        break;
                                    case "shellfolders": // NON-NLS
                                        // The User Shell Folders subkey stores the paths to Windows Explorer folders for the current user of the computer
                                        // (https://technet.microsoft.com/en-us/library/Cc962613.aspx).
                                        // No useful information. Skip.
                                        break;

                                    default:
                                        logger.log(Level.WARNING, "Unrecognized node name: {0}", dataType); //NON-NLS
                                        break;
                                }
                            }
                        }
>>>>>>> eca1472d
                        break;
                }
                artifact.ifPresent(artifacts::add);
            }
        }
        return artifacts;
    }

    private Optional<BlackboardArtifact> processSSID(Element artnode, String SSID, AbstractFile regAbstractFile) {

        try {

            List<BlackboardAttribute> bbattributes = Arrays.asList(
                    new BlackboardAttribute(
                            TSK_SSID, PARENT_MODULE_NAME,
                            SSID),
                    new BlackboardAttribute(
                            TSK_DATETIME, PARENT_MODULE_NAME,
                            Long.parseLong(artnode.getAttribute("writeTime"))), //NON-NLS
                    new BlackboardAttribute(
                            TSK_DEVICE_ID, PARENT_MODULE_NAME,
                            artnode.getAttribute("adapter")));  //NON-NLS

            BlackboardArtifact bbart = regAbstractFile.newArtifact(TSK_WIFI_NETWORK);
            bbart.addAttributes(bbattributes);
            return Optional.of(bbart);
        } catch (TskCoreException ex) {
            logger.log(Level.SEVERE, "Error adding SSID artifact to blackboard."); //NON-NLS
        }
        return Optional.empty();
    }

    private Optional<BlackboardArtifact> processNtuserNetwork(Element artnode, String remoteName, AbstractFile regAbstractFile) throws IllegalArgumentException {

        try {
            List<BlackboardAttribute> bbattributes = Arrays.asList(
                    new BlackboardAttribute(
                            TSK_LOCAL_PATH, PARENT_MODULE_NAME,
                            artnode.getAttribute("localPath")), //NON-NLS
                    new BlackboardAttribute(
                            TSK_REMOTE_PATH, PARENT_MODULE_NAME,
                            remoteName));

            BlackboardArtifact bbart = regAbstractFile.newArtifact(TSK_REMOTE_DRIVE);
            bbart.addAttributes(bbattributes);
            return Optional.of(bbart);
        } catch (TskCoreException ex) {
            logger.log(Level.SEVERE, "Error adding network drive artifact to blackboard."); //NON-NLS
        }
        return Optional.empty();
    }

    private Optional<BlackboardArtifact> processProfileList(String homeDir, Element artnode, AbstractFile regAbstractFile) throws IllegalArgumentException {
        try {
            List<BlackboardAttribute> bbattributes = Arrays.asList(
                    new BlackboardAttribute(
                            TSK_USER_NAME, PARENT_MODULE_NAME,
                            artnode.getAttribute("username")), //NON-NLS
                    new BlackboardAttribute(
                            TSK_USER_ID, PARENT_MODULE_NAME,
                            artnode.getAttribute("sid")),//NON-NLS
                    new BlackboardAttribute(
                            TSK_PATH, PARENT_MODULE_NAME,
                            homeDir));

            BlackboardArtifact bbart = regAbstractFile.newArtifact(TSK_OS_ACCOUNT);
            bbart.addAttributes(bbattributes);
            return Optional.of(bbart);
        } catch (TskCoreException ex) {
            logger.log(Level.SEVERE, "Error adding account artifact to blackboard."); //NON-NLS
        }
        return Optional.empty();
    }

    private Optional<BlackboardArtifact> processOffice(Element artnode, AbstractFile regAbstractFile, Long mtime, String value) throws IllegalArgumentException {
        try {
            List<BlackboardAttribute> bbattributes = Lists.newArrayList(
                    new BlackboardAttribute(
                            TSK_NAME, PARENT_MODULE_NAME,
                            artnode.getAttribute("name")), //NON-NLS
                    new BlackboardAttribute(
                            TSK_VALUE, PARENT_MODULE_NAME,
                            value),
                    new BlackboardAttribute(
                            TSK_PROG_NAME, PARENT_MODULE_NAME,
                            artnode.getNodeName()));

            // @@@ BC: Consider removing this after some more testing. It looks like an Mtime associated with the root key and not the individual item
            if (mtime != null) {
                bbattributes.add(new BlackboardAttribute(TSK_DATETIME_ACCESSED, PARENT_MODULE_NAME, mtime));
            }
            BlackboardArtifact bbart = regAbstractFile.newArtifact(TSK_RECENT_OBJECT);
            bbart.addAttributes(bbattributes);
            return Optional.of(bbart);
        } catch (TskCoreException ex) {
            logger.log(Level.SEVERE, "Error adding recent object artifact to blackboard."); //NON-NLS
        }
        return Optional.empty();
    }

    private Optional<BlackboardArtifact> processUninstall(Element artnode, String progName, AbstractFile regAbstractFile) throws IllegalArgumentException {
        Long itemMtime = null;
        try {
            Long epochtime = new SimpleDateFormat("EEE MMM d HH:mm:ss yyyy").parse(artnode.getAttribute("mtime")).getTime(); //NON-NLS
            itemMtime = epochtime / 1000;
        } catch (ParseException e) {
            logger.log(Level.WARNING, "Failed to parse epoch time for installed program artifact."); //NON-NLS
        }

        try {
            List<BlackboardAttribute> bbattributes = Lists.newArrayList(
                    new BlackboardAttribute(
                            TSK_PROG_NAME, PARENT_MODULE_NAME,
                            progName),
                    new BlackboardAttribute(
                            TSK_DATETIME, PARENT_MODULE_NAME,
                            itemMtime));
            BlackboardArtifact bbart = regAbstractFile.newArtifact(ARTIFACT_TYPE.TSK_INSTALLED_PROG);
            bbart.addAttributes(bbattributes);
            return Optional.of(bbart);
        } catch (TskCoreException ex) {
            logger.log(Level.SEVERE, "Error adding installed program artifact to blackboard."); //NON-NLS
        }
        return Optional.empty();
    }

    private Optional<BlackboardArtifact> processUSB(Element artnode, AbstractFile regAbstractFile, String deviceID) throws IllegalArgumentException {

        try {
            String model = artnode.getAttribute("dev"); //NON-NLS
            String make = "";
            if (model.toLowerCase().contains("vid")) { //NON-NLS
                USBInfo info = USB_MAPPER.parseAndLookup(model);
                if (info.getVendor() != null) {
                    make = info.getVendor();
                }
                if (info.getProduct() != null) {
                    model = info.getProduct();
                }
            }
<<<<<<< HEAD
            List<BlackboardAttribute> bbattributes = Lists.newArrayList(
                    new BlackboardAttribute(
                            TSK_DATETIME, PARENT_MODULE_NAME,
                            Long.parseLong(artnode.getAttribute("mtime"))),
                    new BlackboardAttribute(
                            TSK_DEVICE_MAKE, PARENT_MODULE_NAME,
                            make),
                    new BlackboardAttribute(
                            TSK_DEVICE_MODEL, PARENT_MODULE_NAME,
                            model),
                    new BlackboardAttribute(
                            TSK_DEVICE_ID, PARENT_MODULE_NAME,
                            deviceID));
            BlackboardArtifact bbart = regAbstractFile.newArtifact(TSK_DEVICE_ATTACHED);
            bbart.addAttributes(bbattributes);
            return Optional.of(bbart);
        } catch (TskCoreException ex) {
            logger.log(Level.SEVERE, "Error adding device attached artifact to blackboard."); //NON-NLS
        }
        return Optional.empty();
    }

    private Collection<BlackboardArtifact> processCompName(NodeList myartlist, SleuthkitCase caseDB, AbstractFile regAbstractFile) throws DOMException, IllegalArgumentException {
        String compName = "";
        String domain = "";
        for (int j = 0; j < myartlist.getLength(); j++) {
            Node artchild = myartlist.item(j);
            // If it has attributes, then it is an Element (based off API)
            if (artchild.hasAttributes()) {
                Element artnode = (Element) artchild;

                String value = artnode.getTextContent().trim();
                String name = artnode.getAttribute("name"); //NON-NLS

                if (name.equals("ComputerName")) { // NON-NLS
                    compName = value;
                } else if (name.equals("Domain")) { // NON-NLS
                    domain = value;
                }
=======
            if (!wifiBBartifacts.isEmpty()) {
                IngestServices.getInstance().fireModuleDataEvent(new ModuleDataEvent(moduleName, BlackboardArtifact.ARTIFACT_TYPE.TSK_WIFI_NETWORK, wifiBBartifacts));
>>>>>>> eca1472d
            }
        }
        try {
            List<BlackboardAttribute> bbattributes = Lists.newArrayList(
                    new BlackboardAttribute(
                            TSK_NAME, PARENT_MODULE_NAME,
                            compName),
                    new BlackboardAttribute(
                            TSK_DOMAIN, PARENT_MODULE_NAME,
                            domain));

            // Check if there is already an OS_INFO artifact for this file and add to that if possible
            ArrayList<BlackboardArtifact> results = caseDB.getBlackboardArtifacts(TSK_OS_INFO, regAbstractFile.getId());

            BlackboardArtifact bbart = results.isEmpty()
                    ? regAbstractFile.newArtifact(TSK_OS_INFO)
                    : results.get(0);
            bbart.addAttributes(bbattributes);
            return singleton(bbart); //todo: this may cause it to be re-indexed? is that okay?
        } catch (TskCoreException ex) {
            logger.log(Level.SEVERE, "Error adding os info artifact to blackboard."); //NON-NLS
        }
        return emptySet();
    }

    private Collection<BlackboardArtifact> processProfiler(NodeList myartlist, SleuthkitCase caseDB, AbstractFile regAbstractFile) throws IllegalArgumentException, DOMException {
        //map from node attribute names to tsk ATTRIBUTE_TYPE.
        Map<String, ATTRIBUTE_TYPE> keys = ImmutableMap.of(
                "PROCESSOR_IDENTIFIER", null,// TODO: should this go into an attribute?         //NON-NLS
                "OS", TSK_VERSION, //NON-NLS
                "PROCESSOR_ARCHITECTURE", TSK_PROCESSOR_ARCHITECTURE, //NON-NLS
                "TEMP", TSK_TEMP_DIR);        //NON-NLS

        List<BlackboardAttribute> bbattributes = new ArrayList<>();

        //parse the NodeList into black board attributes
        for (int j = 0; j < myartlist.getLength(); j++) {
            Node artchild = myartlist.item(j);
            // If it has attributes, then it is an Element (based off API)
            if (artchild.hasAttributes()) {
                Element artnode = (Element) artchild;
                ATTRIBUTE_TYPE attributeType = keys.get(artnode.getAttribute("name")); //NON-NLS
                if (attributeType != null) {
                    bbattributes.add(new BlackboardAttribute(attributeType, PARENT_MODULE_NAME, artnode.getTextContent().trim()));
                }
            }
        }
        try {
            // Check if there is already an OS_INFO artifact for this file and add to that if possible
            ArrayList<BlackboardArtifact> results = caseDB.getBlackboardArtifacts(TSK_OS_INFO, regAbstractFile.getId());
            BlackboardArtifact bbart = results.isEmpty()
                    ? regAbstractFile.newArtifact(TSK_OS_INFO)
                    : results.get(0);
            bbart.addAttributes(bbattributes);
            return singleton(bbart);
        } catch (TskCoreException ex) {
            logger.log(Level.SEVERE, "Error adding os info artifact to blackboard."); //NON-NLS
        }
        return emptySet();
    }

    private Collection< BlackboardArtifact> processWinVersion(NodeList myartlist, SleuthkitCase caseDB, AbstractFile regAbstractFile) throws NumberFormatException, IllegalArgumentException, DOMException {
        String version = "";
        String systemRoot = "";
        String productId = "";
        String regOwner = "";
        String regOrg = "";
        Long installtime = null;
        for (int j = 0; j < myartlist.getLength(); j++) {
            Node artchild = myartlist.item(j);
            // If it has attributes, then it is an Element (based off API)
            if (artchild.hasAttributes()) {
                Element artnode = (Element) artchild;

                String value = artnode.getTextContent().trim();
                String name = artnode.getAttribute("name"); //NON-NLS
                switch (name) {
                    case "ProductName": // NON-NLS
                        version = value;
                        break;
                    case "CSDVersion": // NON-NLS
                        // This is dependant on the fact that ProductName shows up first in the module output
                        version = version + " " + value;
                        break;
                    case "SystemRoot": //NON-NLS
                        systemRoot = value;
                        break;
                    case "ProductId": //NON-NLS
                        productId = value;
                        break;
                    case "RegisteredOwner": //NON-NLS
                        regOwner = value;
                        break;
                    case "RegisteredOrganization": //NON-NLS
                        regOrg = value;
                        break;
                    case "InstallDate": //NON-NLS
                        try {
                            installtime = new SimpleDateFormat("EEE MMM d HH:mm:ss yyyy").parse(value).getTime() / 1000;
                        } catch (ParseException e) {
                            logger.log(Level.SEVERE, "RegRipper::Conversion on DateTime -> ", e); //NON-NLS
                        }
                        break;
                }
            }
        }//for 

        try {
            List<BlackboardAttribute> bbattributes = Lists.newArrayList(
                    new BlackboardAttribute(
                            TSK_PROG_NAME, PARENT_MODULE_NAME,
                            version),
                    new BlackboardAttribute(
                            TSK_PATH, PARENT_MODULE_NAME,
                            systemRoot),
                    new BlackboardAttribute(
                            TSK_PRODUCT_ID, PARENT_MODULE_NAME,
                            productId),
                    new BlackboardAttribute(
                            TSK_OWNER, PARENT_MODULE_NAME,
                            regOwner),
                    new BlackboardAttribute(
                            TSK_ORGANIZATION, PARENT_MODULE_NAME,
                            regOrg
                    ));
            if (installtime != null) {
                bbattributes.add(new BlackboardAttribute(
                        TSK_DATETIME, PARENT_MODULE_NAME,
                        installtime));
            }
            // Check if there is already an OS_INFO artifact for this file, and add to that if possible.
            ArrayList<BlackboardArtifact> results = caseDB.getBlackboardArtifacts(TSK_OS_INFO, regAbstractFile.getId());
            BlackboardArtifact bbart = results.isEmpty()
                    ? regAbstractFile.newArtifact(TSK_OS_INFO)
                    : results.get(0);
            bbart.addAttributes(bbattributes);
            return Collections.singleton(bbart);
        } catch (TskCoreException ex) {
            logger.log(Level.SEVERE, "Error adding installed program artifact to blackboard."); //NON-NLS
        }
        return Collections.emptySet();
    }

    @Override
    public void process(Content dataSource, IngestJobContext context) {
        this.dataSource = dataSource;
        this.context = context;
        analyzeRegistryFiles();
    }
}<|MERGE_RESOLUTION|>--- conflicted
+++ resolved
@@ -37,6 +37,7 @@
 import java.util.*;
 import static java.util.Collections.emptySet;
 import static java.util.Collections.singleton;
+import java.util.function.Predicate;
 import java.util.function.Supplier;
 import java.util.logging.Level;
 import javax.xml.parsers.DocumentBuilder;
@@ -45,6 +46,7 @@
 import org.apache.commons.collections4.CollectionUtils;
 import static org.apache.commons.lang.StringUtils.isNotEmpty;
 import org.openide.modules.InstalledFileLocator;
+import org.openide.util.Exceptions;
 import org.openide.util.Lookup;
 import org.openide.util.NbBundle;
 import org.sleuthkit.autopsy.coreutils.ExecUtil;
@@ -526,215 +528,7 @@
                         // No useful information. Skip.
                         break;
                     default:
-<<<<<<< HEAD
                         logger.log(Level.WARNING, "Unrecognized node name: {0}", dataType); //NON-NLS
-=======
-                        for (int j = 0; j < myartlist.getLength(); j++) {
-                            Node artchild = myartlist.item(j);
-                            // If it has attributes, then it is an Element (based off API)
-                            if (artchild.hasAttributes()) {
-                                Element artnode = (Element) artchild;
-
-                                String value = artnode.getTextContent().trim();
-                                Collection<BlackboardAttribute> bbattributes = new ArrayList<>();
-
-                                switch (dataType) {
-                                    case "recentdocs": //NON-NLS
-                                        // BlackboardArtifact bbart = tempDb.getContentById(orgId).newArtifact(ARTIFACT_TYPE.TSK_RECENT_OBJECT);
-                                        // bbattributes.add(new BlackboardAttribute(ATTRIBUTE_TYPE.TSK_LAST_ACCESSED.getTypeID(), "RecentActivity", dataType, mtime));
-                                        // bbattributes.add(new BlackboardAttribute(ATTRIBUTE_TYPE.TSK_NAME.getTypeID(), "RecentActivity", dataType, mtimeItem));
-                                        // bbattributes.add(new BlackboardAttribute(ATTRIBUTE_TYPE.TSK_VALUE.getTypeID(), "RecentActivity", dataType, value));
-                                        // bbart.addAttributes(bbattributes);
-                                        // @@@ BC: Why are we ignoring this...
-                                        break;
-                                    case "usb": //NON-NLS
-                                        try {
-                                            Long usbMtime = Long.parseLong(artnode.getAttribute("mtime")); //NON-NLS
-                                            usbMtime = Long.valueOf(usbMtime.toString());
-
-                                            BlackboardArtifact bbart = regFile.newArtifact(ARTIFACT_TYPE.TSK_DEVICE_ATTACHED);
-                                            bbattributes.add(new BlackboardAttribute(ATTRIBUTE_TYPE.TSK_DATETIME, parentModuleName, usbMtime));
-                                            String dev = artnode.getAttribute("dev"); //NON-NLS
-                                            String make = "";
-                                            String model = dev;
-                                            if (dev.toLowerCase().contains("vid")) { //NON-NLS
-                                                USBInfo info = USB_MAPPER.parseAndLookup(dev);
-                                                if (info.getVendor() != null) {
-                                                    make = info.getVendor();
-                                                }
-                                                if (info.getProduct() != null) {
-                                                    model = info.getProduct();
-                                                }
-                                            }
-                                            bbattributes.add(new BlackboardAttribute(ATTRIBUTE_TYPE.TSK_DEVICE_MAKE, parentModuleName, make));
-                                            bbattributes.add(new BlackboardAttribute(ATTRIBUTE_TYPE.TSK_DEVICE_MODEL, parentModuleName, model));
-                                            bbattributes.add(new BlackboardAttribute(ATTRIBUTE_TYPE.TSK_DEVICE_ID, parentModuleName, value));
-                                            bbart.addAttributes(bbattributes);
-
-                                            // index the artifact for keyword search
-                                            this.indexArtifact(bbart);
-                                            // add to collection for ModuleDataEvent
-                                            usbBBartifacts.add(bbart);
-                                        } catch (TskCoreException ex) {
-                                            logger.log(Level.SEVERE, "Error adding device attached artifact to blackboard."); //NON-NLS
-                                        }
-                                        break;
-                                    case "uninstall": //NON-NLS
-                                        Long itemMtime = null;
-                                        try {
-                                            Long epochtime = new SimpleDateFormat("EEE MMM d HH:mm:ss yyyy").parse(artnode.getAttribute("mtime")).getTime(); //NON-NLS
-                                            itemMtime = epochtime;
-                                            itemMtime = itemMtime / 1000;
-                                        } catch (ParseException e) {
-                                            logger.log(Level.WARNING, "Failed to parse epoch time for installed program artifact."); //NON-NLS
-                                        }
-
-                                        try {
-                                            bbattributes.add(new BlackboardAttribute(ATTRIBUTE_TYPE.TSK_PROG_NAME, parentModuleName, value));
-                                            bbattributes.add(new BlackboardAttribute(ATTRIBUTE_TYPE.TSK_DATETIME, parentModuleName, itemMtime));
-                                            BlackboardArtifact bbart = regFile.newArtifact(ARTIFACT_TYPE.TSK_INSTALLED_PROG);
-                                            bbart.addAttributes(bbattributes);
-
-                                            // index the artifact for keyword search
-                                            this.indexArtifact(bbart);
-                                        } catch (TskCoreException ex) {
-                                            logger.log(Level.SEVERE, "Error adding installed program artifact to blackboard."); //NON-NLS
-                                        }
-                                        break;
-                                    case "office": //NON-NLS
-                                        String officeName = artnode.getAttribute("name"); //NON-NLS
-
-                                        try {
-                                            BlackboardArtifact bbart = regFile.newArtifact(ARTIFACT_TYPE.TSK_RECENT_OBJECT);
-                                            // @@@ BC: Consider removing this after some more testing. It looks like an Mtime associated with the root key and not the individual item
-                                            if (mtime != null) {
-                                                bbattributes.add(new BlackboardAttribute(ATTRIBUTE_TYPE.TSK_DATETIME_ACCESSED, parentModuleName, mtime));
-                                            }
-                                            bbattributes.add(new BlackboardAttribute(ATTRIBUTE_TYPE.TSK_NAME, parentModuleName, officeName));
-                                            bbattributes.add(new BlackboardAttribute(ATTRIBUTE_TYPE.TSK_VALUE, parentModuleName, value));
-                                            bbattributes.add(new BlackboardAttribute(ATTRIBUTE_TYPE.TSK_PROG_NAME, parentModuleName, artnode.getNodeName()));
-                                            bbart.addAttributes(bbattributes);
-
-                                            // index the artifact for keyword search
-                                            this.indexArtifact(bbart);
-                                        } catch (TskCoreException ex) {
-                                            logger.log(Level.SEVERE, "Error adding recent object artifact to blackboard."); //NON-NLS
-                                        }
-                                        break;
-
-                                    case "ProcessorArchitecture": //NON-NLS
-                                        // Architecture is now included under Profiler
-                                        //try {
-                                        //    String processorArchitecture = value;
-                                        //    if (processorArchitecture.equals("AMD64"))
-                                        //        processorArchitecture = "x86-64";
-
-                                        //    BlackboardArtifact bbart = regFile.newArtifact(ARTIFACT_TYPE.TSK_OS_INFO);
-                                        //    bbattributes.add(new BlackboardAttribute(ATTRIBUTE_TYPE.TSK_PROCESSOR_ARCHITECTURE.getTypeID(), parentModuleName, processorArchitecture));
-                                        //    bbart.addAttributes(bbattributes);
-                                        //} catch (TskCoreException ex) {
-                                        //    logger.log(Level.SEVERE, "Error adding os info artifact to blackboard."); //NON-NLS
-                                        //}
-                                        break;
-
-                                    case "ProfileList": //NON-NLS
-                                        try {
-                                            String homeDir = value;
-                                            String sid = artnode.getAttribute("sid"); //NON-NLS
-                                            String username = artnode.getAttribute("username"); //NON-NLS
-                                            BlackboardArtifact bbart = null;
-                                            try {
-                                                //check if any of the existing artifacts match this username
-                                                ArrayList<BlackboardArtifact> existingArtifacts = currentCase.getSleuthkitCase().getBlackboardArtifacts(ARTIFACT_TYPE.TSK_OS_ACCOUNT);
-                                                for (BlackboardArtifact artifact : existingArtifacts) {
-                                                    if (artifact.getDataSource().getId() == regFile.getDataSourceObjectId()) {
-                                                        BlackboardAttribute attribute = artifact.getAttribute(new BlackboardAttribute.Type(ATTRIBUTE_TYPE.TSK_USER_ID));
-                                                        if (attribute != null && attribute.getValueString().equals(sid)) {
-                                                            bbart = artifact;
-                                                            break;
-                                                        }
-                                                    }
-                                                }
-                                            } catch (TskCoreException ex) {
-                                                logger.log(Level.WARNING, "Error getting existing os account artifact", ex);
-                                            }
-                                            if (bbart == null) {
-                                                //create new artifact
-                                                bbart = regFile.newArtifact(ARTIFACT_TYPE.TSK_OS_ACCOUNT);
-                                                bbattributes.add(new BlackboardAttribute(ATTRIBUTE_TYPE.TSK_USER_NAME,
-                                                        parentModuleName, username));
-                                                bbattributes.add(new BlackboardAttribute(ATTRIBUTE_TYPE.TSK_USER_ID,
-                                                        parentModuleName, sid));
-                                                bbattributes.add(new BlackboardAttribute(ATTRIBUTE_TYPE.TSK_PATH,
-                                                        parentModuleName, homeDir));
-                                            } else {
-                                                //add attributes to existing artifact
-                                                BlackboardAttribute bbattr = bbart.getAttribute(new BlackboardAttribute.Type(ATTRIBUTE_TYPE.TSK_USER_NAME));
-                                                
-                                                if (bbattr == null) {
-                                                    bbattributes.add(new BlackboardAttribute(ATTRIBUTE_TYPE.TSK_USER_NAME,
-                                                            parentModuleName, username));
-                                                }
-                                                bbattr = bbart.getAttribute(new BlackboardAttribute.Type(ATTRIBUTE_TYPE.TSK_PATH));
-                                                if (bbattr == null) {
-                                                    bbattributes.add(new BlackboardAttribute(ATTRIBUTE_TYPE.TSK_PATH,
-                                                            parentModuleName, homeDir));
-                                                }
-                                            }
-                                            bbart.addAttributes(bbattributes);
-                                            // index the artifact for keyword search
-                                            this.indexArtifact(bbart);
-                                        } catch (TskCoreException ex) {
-                                            logger.log(Level.SEVERE, "Error adding account artifact to blackboard."); //NON-NLS
-                                        }
-                                        break;
-
-                                    case "NtuserNetwork": // NON-NLS
-                                        try {
-                                            String localPath = artnode.getAttribute("localPath"); //NON-NLS
-                                            String remoteName = value;
-                                            BlackboardArtifact bbart = regFile.newArtifact(ARTIFACT_TYPE.TSK_REMOTE_DRIVE);
-                                            bbattributes.add(new BlackboardAttribute(ATTRIBUTE_TYPE.TSK_LOCAL_PATH,
-                                                    parentModuleName, localPath));
-                                            bbattributes.add(new BlackboardAttribute(ATTRIBUTE_TYPE.TSK_REMOTE_PATH,
-                                                    parentModuleName, remoteName));
-                                            bbart.addAttributes(bbattributes);
-                                            // index the artifact for keyword search
-                                            this.indexArtifact(bbart);
-                                        } catch (TskCoreException ex) {
-                                            logger.log(Level.SEVERE, "Error adding network artifact to blackboard."); //NON-NLS
-                                        }
-                                        break;
-                                    case "SSID": // NON-NLS
-                                        String adapter = artnode.getAttribute("adapter"); //NON-NLS
-                                        try {
-                                            Long lastWriteTime = Long.parseLong(artnode.getAttribute("writeTime")); //NON-NLS
-                                            lastWriteTime = Long.valueOf(lastWriteTime.toString());
-                                            bbattributes.add(new BlackboardAttribute(ATTRIBUTE_TYPE.TSK_SSID, parentModuleName, value));
-                                            bbattributes.add(new BlackboardAttribute(ATTRIBUTE_TYPE.TSK_DATETIME, parentModuleName, lastWriteTime));
-                                            bbattributes.add(new BlackboardAttribute(ATTRIBUTE_TYPE.TSK_DEVICE_ID, parentModuleName, adapter));
-                                            BlackboardArtifact bbart = regFile.newArtifact(ARTIFACT_TYPE.TSK_WIFI_NETWORK);
-                                            bbart.addAttributes(bbattributes);
-                                            // index the artifact for keyword search
-                                            this.indexArtifact(bbart);
-                                            wifiBBartifacts.add(bbart);
-                                        } catch (TskCoreException ex) {
-                                            logger.log(Level.SEVERE, "Error adding SSID artifact to blackboard."); //NON-NLS
-                                        }
-                                        break;
-                                    case "shellfolders": // NON-NLS
-                                        // The User Shell Folders subkey stores the paths to Windows Explorer folders for the current user of the computer
-                                        // (https://technet.microsoft.com/en-us/library/Cc962613.aspx).
-                                        // No useful information. Skip.
-                                        break;
-
-                                    default:
-                                        logger.log(Level.WARNING, "Unrecognized node name: {0}", dataType); //NON-NLS
-                                        break;
-                                }
-                            }
-                        }
->>>>>>> eca1472d
                         break;
                 }
                 artifact.ifPresent(artifacts::add);
@@ -787,25 +581,66 @@
         return Optional.empty();
     }
 
-    private Optional<BlackboardArtifact> processProfileList(String homeDir, Element artnode, AbstractFile regAbstractFile) throws IllegalArgumentException {
-        try {
-            List<BlackboardAttribute> bbattributes = Arrays.asList(
-                    new BlackboardAttribute(
-                            TSK_USER_NAME, PARENT_MODULE_NAME,
-                            artnode.getAttribute("username")), //NON-NLS
-                    new BlackboardAttribute(
-                            TSK_USER_ID, PARENT_MODULE_NAME,
-                            artnode.getAttribute("sid")),//NON-NLS
-                    new BlackboardAttribute(
-                            TSK_PATH, PARENT_MODULE_NAME,
+    private Optional<BlackboardArtifact> processProfileList(String homeDir, Element artnode, AbstractFile regFile) throws IllegalArgumentException {
+        String sid = artnode.getAttribute("sid"); //NON-NLS
+        String username = artnode.getAttribute("username"); //NON-NLS
+        BlackboardArtifact bbart = null;
+
+        try {
+            BlackboardAttribute.Type userAttrType = new BlackboardAttribute.Type(TSK_USER_ID);
+
+            //check if any of the existing artifacts match this username
+            ArrayList<BlackboardArtifact> existingArtifacts = currentCase.getSleuthkitCase().getBlackboardArtifacts(TSK_OS_ACCOUNT);
+
+            for (BlackboardArtifact artifact : existingArtifacts) {
+                if (artifact.getDataSource().getId() == regFile.getDataSourceObjectId()) {
+                    BlackboardAttribute attribute = artifact.getAttribute(userAttrType);
+                    if (attribute != null && attribute.getValueString().equals(sid)) {
+                        bbart = artifact;
+                        break;
+                    }
+                }
+            }
+        } catch (TskCoreException ex) {
+            logger.log(Level.WARNING, "Error getting existing os account artifact", ex);
+        }
+        try {
+            Collection<BlackboardAttribute> bbattributes = new ArrayList<>();
+            if (bbart == null) {
+                //create new artifact
+                bbart = regFile.newArtifact(TSK_OS_ACCOUNT);
+                bbattributes.addAll(Arrays.asList(
+                        new BlackboardAttribute(
+                                TSK_USER_NAME, MODULE_NAME,
+                                username),
+                        new BlackboardAttribute(
+                                TSK_USER_ID, MODULE_NAME,
+                                sid),
+                        new BlackboardAttribute(
+                                TSK_PATH, MODULE_NAME,
+                                homeDir)
+                ));
+            } else {
+                //add attributes to existing artifact
+                if (bbart.getAttribute(new BlackboardAttribute.Type(TSK_USER_NAME)) == null) {
+                    bbattributes.add(new BlackboardAttribute(
+                            TSK_USER_NAME, MODULE_NAME,
+                            username));
+                }
+                if (bbart.getAttribute(new BlackboardAttribute.Type(TSK_PATH)) == null) {
+                    bbattributes.add(new BlackboardAttribute(
+                            TSK_PATH, MODULE_NAME,
                             homeDir));
-
-            BlackboardArtifact bbart = regAbstractFile.newArtifact(TSK_OS_ACCOUNT);
+                }
+            }
             bbart.addAttributes(bbattributes);
+            // index the artifact for keyword search
+            blackboard.postArtifact(bbart, MODULE_NAME);
             return Optional.of(bbart);
-        } catch (TskCoreException ex) {
-            logger.log(Level.SEVERE, "Error adding account artifact to blackboard."); //NON-NLS
-        }
+        } catch (TskCoreException | Blackboard.BlackboardException ex2) {
+            logger.log(Level.SEVERE, "Error adding account artifact to blackboard.", ex2); //NON-NLS
+        }
+        //NON-NLS
         return Optional.empty();
     }
 
@@ -875,7 +710,7 @@
                     model = info.getProduct();
                 }
             }
-<<<<<<< HEAD
+
             List<BlackboardAttribute> bbattributes = Lists.newArrayList(
                     new BlackboardAttribute(
                             TSK_DATETIME, PARENT_MODULE_NAME,
@@ -915,10 +750,7 @@
                 } else if (name.equals("Domain")) { // NON-NLS
                     domain = value;
                 }
-=======
-            if (!wifiBBartifacts.isEmpty()) {
-                IngestServices.getInstance().fireModuleDataEvent(new ModuleDataEvent(moduleName, BlackboardArtifact.ARTIFACT_TYPE.TSK_WIFI_NETWORK, wifiBBartifacts));
->>>>>>> eca1472d
+
             }
         }
         try {
