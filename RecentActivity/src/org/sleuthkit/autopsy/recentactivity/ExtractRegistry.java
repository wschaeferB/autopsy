--- conflicted
+++ resolved
@@ -742,11 +742,7 @@
                             } else {
                                 results.get(0).addAttributes(bbattributes);
                             }
-<<<<<<< HEAD
-                            for (Map.Entry<String, String> userMap : userNameMap.entrySet()) { 
-=======
-                            for (Map.Entry userMap : getUserNameMap().entrySet()) { 
->>>>>>> a3822f28
+                            for (Map.Entry<String, String> userMap : getUserNameMap().entrySet()) { 
                                 String sid = "";
                                 try{
                                     sid = userMap.getKey();
