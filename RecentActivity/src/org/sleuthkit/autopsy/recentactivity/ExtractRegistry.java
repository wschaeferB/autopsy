 /*
 *
 * Autopsy Forensic Browser
 * 
 * Copyright 2012 Basis Technology Corp.
 * 
 * Copyright 2012 42six Solutions.
 * Contact: aebadirad <at> 42six <dot> com
 * Project Contact/Architect: carrier <at> sleuthkit <dot> org
 * 
 * Licensed under the Apache License, Version 2.0 (the "License");
 * you may not use this file except in compliance with the License.
 * You may obtain a copy of the License at
 * 
 *     http://www.apache.org/licenses/LICENSE-2.0
 * 
 * Unless required by applicable law or agreed to in writing, software
 * distributed under the License is distributed on an "AS IS" BASIS,
 * WITHOUT WARRANTIES OR CONDITIONS OF ANY KIND, either express or implied.
 * See the License for the specific language governing permissions and
 * limitations under the License.
 */
package org.sleuthkit.autopsy.recentactivity;

import java.io.*;
import java.io.File;
import java.text.ParseException;
import java.text.SimpleDateFormat;
import java.util.*;
import java.util.logging.Level;
import javax.xml.parsers.DocumentBuilder;
import javax.xml.parsers.DocumentBuilderFactory;
import javax.xml.parsers.ParserConfigurationException;
import org.openide.modules.InstalledFileLocator;
import org.sleuthkit.autopsy.casemodule.Case;
import org.sleuthkit.autopsy.coreutils.ExecUtil;
import org.sleuthkit.autopsy.coreutils.Logger;
import org.sleuthkit.autopsy.coreutils.PlatformUtil;
import org.sleuthkit.autopsy.datamodel.ContentUtils;
import org.sleuthkit.autopsy.ingest.IngestDataSourceWorkerController;
import org.sleuthkit.autopsy.ingest.IngestModuleDataSource;
import org.sleuthkit.autopsy.ingest.IngestModuleInit;
import org.sleuthkit.autopsy.ingest.IngestServices;
import org.sleuthkit.autopsy.ingest.PipelineContext;
import org.sleuthkit.autopsy.recentactivity.ExtractUSB.USB_Info;
import org.sleuthkit.datamodel.*;
import org.sleuthkit.datamodel.BlackboardArtifact.ARTIFACT_TYPE;
import org.sleuthkit.datamodel.BlackboardAttribute.ATTRIBUTE_TYPE;
import org.w3c.dom.Document;
import org.w3c.dom.Element;
import org.w3c.dom.Node;
import org.w3c.dom.NodeList;
import org.xml.sax.InputSource;
import org.xml.sax.SAXException;

/**
 * Extracting windows registry data using regripper
 */
public class ExtractRegistry extends Extract {

    public Logger logger = Logger.getLogger(this.getClass().getName());
    private String RR_PATH;
    boolean rrFound = false;
    private int sysid;
    private IngestServices services;
    final public static String MODULE_VERSION = "1.0";
    private ExecUtil execRR;

    //hide public constructor to prevent from instantiation by ingest module loader
    ExtractRegistry() {
        final File rrRoot = InstalledFileLocator.getDefault().locate("rr", ExtractRegistry.class.getPackage().getName(), false);
        if (rrRoot == null) {
            logger.log(Level.SEVERE, "RegRipper not found");
            rrFound = false;
            return;
        } else {
            rrFound = true;
        }
//        try {
//            Case currentCase = Case.getCurrentCase(); // get the most updated case
//            SleuthkitCase tempDb = currentCase.getSleuthkitCase();
//            ResultSet artset = tempDb.runQuery("SELECT * from blackboard_artifact_types WHERE type_name = 'TSK_SYS_INFO'");
//
//            while (artset.next()) {
//                sysid = artset.getInt("artifact_type_id");
//            }
//        } catch (Exception e) {
//        }
        final String rrHome = rrRoot.getAbsolutePath();
        logger.log(Level.INFO, "RegRipper home: " + rrHome);

        if (PlatformUtil.isWindowsOS()) {
            RR_PATH = rrHome + File.separator + "rip.exe";
        } else {
            RR_PATH = "perl " + rrHome + File.separator + "rip.pl";
        }
    }

    @Override
    public String getVersion() {
        return MODULE_VERSION;
    }

<<<<<<< HEAD
    private void getRegistryFiles(Image image, IngestImageWorkerController controller) {

=======
    
    private void getRegistryFiles(Content dataSource, IngestDataSourceWorkerController controller) {
        
>>>>>>> da694342
        org.sleuthkit.autopsy.casemodule.services.FileManager fileManager = currentCase.getServices().getFileManager();
        List<AbstractFile> allRegistryFiles = new ArrayList<AbstractFile>();
        try {
            allRegistryFiles.addAll(fileManager.findFiles(dataSource, "ntuser.dat"));
        } catch (TskCoreException ex) {
            logger.log(Level.WARNING, "Error fetching 'ntuser.dat' file.");
        }

        // try to find each of the listed registry files whose parent directory
<<<<<<< HEAD
        // is like '%/system32/config%'
        String[] regFileNames = new String[]{"system", "software", "security", "sam", "default"};
=======
        // is like '/system32/config'
        String[] regFileNames = new String[] {"system", "software", "security", "sam", "default"};
>>>>>>> da694342
        for (String regFileName : regFileNames) {
            try {
                allRegistryFiles.addAll(fileManager.findFiles(dataSource, regFileName, "/system32/config"));
            } catch (TskCoreException ex) {
                logger.log(Level.WARNING, "Error fetching registry file: " + regFileName);
            }
        }
        ExtractUSB extrctr = new ExtractUSB();
        int j = 0;
        for (AbstractFile regFile : allRegistryFiles) {
            String regFileName = regFile.getName();
            String temps = currentCase.getTempDirectory() + "\\" + regFileName;
            try {
                ContentUtils.writeToFile(regFile, new File(currentCase.getTempDirectory() + "\\" + regFileName));
            } catch (IOException ex) {
                logger.log(Level.SEVERE, "Error writing the temp registry file. {0}", ex);
            }
            File aRegFile = new File(temps);
            logger.log(Level.INFO, moduleName + "- Now getting registry information from " + temps);
            String txtPath = executeRegRip(temps, j++);
            if (txtPath.length() > 0) {
                if (parseReg(txtPath, regFile.getId(), extrctr) == false) {
                    continue;
                }
            }

            //At this point pasco2 proccessed the index files.
            //Now fetch the results, parse them and the delete the files.
            aRegFile.delete();
        }
    }

    // TODO: Hardcoded command args/path needs to be removed. Maybe set some constants and set env variables for classpath
    // I'm not happy with this code. Can't stand making a system call, is not an acceptable solution but is a hack for now.
    private String executeRegRip(String regFilePath, int fileIndex) {
        String txtPath = regFilePath + Integer.toString(fileIndex) + ".txt";
        String type = "";

        Writer writer = null;
        try {
            if (regFilePath.toLowerCase().contains("system")) {
                type = "autopsysystem";
            } else if (regFilePath.toLowerCase().contains("software")) {
                type = "autopsysoftware";
            } else if (regFilePath.toLowerCase().contains("ntuser")) {
                type = "autopsy";
            } else if (regFilePath.toLowerCase().contains("default")) {
                type = "1default";
            } else if (regFilePath.toLowerCase().contains("sam")) {
                type = "1sam";
            } else if (regFilePath.toLowerCase().contains("security")) {
                type = "1security";
            } else {
                type = "1default";
            }

            logger.log(Level.INFO, "Writing RegRipper results to: " + txtPath);
            writer = new FileWriter(txtPath);
            execRR = new ExecUtil();
            execRR.execute(writer, RR_PATH,
                    "-r", regFilePath, "-f", type);

        } catch (IOException ex) {
            logger.log(Level.SEVERE, "Unable to RegRipper and process parse some registry files.", ex);
        } catch (InterruptedException ex) {
            logger.log(Level.SEVERE, "RegRipper has been interrupted, failed to parse registry.", ex);
        } finally {
            if (writer != null) {
                try {
                    writer.close();
                } catch (IOException ex) {
                    logger.log(Level.SEVERE, "Error closing output writer after running RegRipper", ex);
                }
            }
        }

        return txtPath;
    }

    private boolean parseReg(String regRecord, long orgId, ExtractUSB extrctr) {
        FileInputStream fstream = null;
        try {
            Case currentCase = Case.getCurrentCase(); // get the most updated case
            SleuthkitCase tempDb = currentCase.getSleuthkitCase();
            File regfile = new File(regRecord);
            fstream = new FileInputStream(regfile);
            //InputStreamReader fstreamReader = new InputStreamReader(fstream, "UTF-8");
            //BufferedReader input = new BufferedReader(fstreamReader);
            //logger.log(Level.INFO, "using encoding " + fstreamReader.getEncoding());
            String regString = new Scanner(fstream, "UTF-8").useDelimiter("\\Z").next();
            regfile.delete();
            String startdoc = "<?xml version=\"1.0\"?><document>";
            String result = regString.replaceAll("----------------------------------------", "");
            result = result.replaceAll("\\n", "");
            result = result.replaceAll("\\r", "");
            result = result.replaceAll("'", "&apos;");
            result = result.replaceAll("&", "&amp;");
            String enddoc = "</document>";
            String stringdoc = startdoc + result + enddoc;
            DocumentBuilder builder = DocumentBuilderFactory.newInstance().newDocumentBuilder();
            Document doc = builder.parse(new InputSource(new StringReader(stringdoc)));
            Element oroot = doc.getDocumentElement();
            NodeList children = oroot.getChildNodes();
            int len = children.getLength();
            for (int i = 0; i < len; i++) {
                Element tempnode = (Element) children.item(i);
                String context = tempnode.getNodeName();

                NodeList timenodes = tempnode.getElementsByTagName("time");
                Long time = null;
                if (timenodes.getLength() > 0) {
                    Element timenode = (Element) timenodes.item(0);
                    String etime = timenode.getTextContent();
                    try {
                        Long epochtime = new SimpleDateFormat("EEE MMM d HH:mm:ss yyyy").parse(etime).getTime();
                        time = epochtime.longValue();
                        String Tempdate = time.toString();
                        time = Long.valueOf(Tempdate) / 1000;
                    } catch (ParseException ex) {
                        logger.log(Level.WARNING, "Failed to parse epoch time when parsing the registry.");
                    }
                }

                NodeList artroots = tempnode.getElementsByTagName("artifacts");
                if (artroots.getLength() == 0) {
                    // If there isn't an artifact node, skip this entry
                    continue;
                }
                Element artroot = (Element) artroots.item(0);
                NodeList myartlist = artroot.getChildNodes();
                String winver = "";
                String installdate = "";
                for (int j = 0; j < myartlist.getLength(); j++) {
                    Node artchild = myartlist.item(j);
                    // If it has attributes, then it is an Element (based off API)
                    if (artchild.hasAttributes()) {
                        Element artnode = (Element) artchild;
                        String name = artnode.getAttribute("name");
                        String value = artnode.getTextContent().trim();
                        Collection<BlackboardAttribute> bbattributes = new ArrayList<BlackboardAttribute>();

                        if ("recentdocs".equals(context)) {
                            //               BlackboardArtifact bbart = tempDb.getContentById(orgId).newArtifact(ARTIFACT_TYPE.TSK_RECENT_OBJECT);
                            //               bbattributes.add(new BlackboardAttribute(ATTRIBUTE_TYPE.TSK_LAST_ACCESSED.getTypeID(), "RecentActivity", context, time));
                            //               bbattributes.add(new BlackboardAttribute(ATTRIBUTE_TYPE.TSK_NAME.getTypeID(), "RecentActivity", context, name));
                            //               bbattributes.add(new BlackboardAttribute(ATTRIBUTE_TYPE.TSK_VALUE.getTypeID(), "RecentActivity", context, value));
                            //               bbart.addAttributes(bbattributes);
                        } else if ("usb".equals(context)) {
                            try {
                                Long utime = null;
                                utime = Long.parseLong(name);
                                String Tempdate = utime.toString();
                                utime = Long.valueOf(Tempdate);

                                BlackboardArtifact bbart = tempDb.getContentById(orgId).newArtifact(ARTIFACT_TYPE.TSK_DEVICE_ATTACHED);
                                //TODO Revisit usage of deprecated constructor as per TSK-583
                                //bbattributes.add(new BlackboardAttribute(ATTRIBUTE_TYPE.TSK_DATETIME.getTypeID(), "RecentActivity", context, utime));
                                bbattributes.add(new BlackboardAttribute(ATTRIBUTE_TYPE.TSK_DATETIME.getTypeID(), "RecentActivity", utime));
                                String dev = artnode.getAttribute("dev");
                                //TODO Revisit usage of deprecated constructor as per TSK-583
                                //bbattributes.add(new BlackboardAttribute(ATTRIBUTE_TYPE.TSK_DEVICE_MODEL.getTypeID(), "RecentActivity", context, dev));
                                //bbattributes.add(new BlackboardAttribute(ATTRIBUTE_TYPE.TSK_DEVICE_ID.getTypeID(), "RecentActivity", context, value));
                                bbattributes.add(new BlackboardAttribute(ATTRIBUTE_TYPE.TSK_DEVICE_MODEL.getTypeID(), "RecentActivity", dev));
                                bbattributes.add(new BlackboardAttribute(ATTRIBUTE_TYPE.TSK_DEVICE_ID.getTypeID(), "RecentActivity", value));
                                if (dev.toLowerCase().contains("vid")) {
                                    USB_Info info = extrctr.get(dev);
                                    bbattributes.add(new BlackboardAttribute(ATTRIBUTE_TYPE.TSK_DEVICE_MODEL.getTypeID(), "RecentActivity", info.get_Vendor()));
                                    bbattributes.add(new BlackboardAttribute(ATTRIBUTE_TYPE.TSK_DEVICE_MODEL.getTypeID(), "RecentActivity", info.get_Product()));
                                }
                                bbart.addAttributes(bbattributes);
                            } catch (TskCoreException ex) {
                                logger.log(Level.SEVERE, "Error adding device attached artifact to blackboard.");
                            }
                        } else if ("uninstall".equals(context)) {
                            Long ftime = null;
                            try {
                                Long epochtime = new SimpleDateFormat("EEE MMM d HH:mm:ss yyyy").parse(name).getTime();
                                ftime = epochtime.longValue();
                                ftime = ftime / 1000;
                            } catch (ParseException e) {
                                logger.log(Level.WARNING, "Failed to parse epoch time for installed program artifact.");
                            }

                            //TODO Revisit usage of deprecated constructor as per TSK-583
                            //bbattributes.add(new BlackboardAttribute(ATTRIBUTE_TYPE.TSK_LAST_ACCESSED.getTypeID(), "RecentActivity", context, time));
                            //bbattributes.add(new BlackboardAttribute(ATTRIBUTE_TYPE.TSK_PROG_NAME.getTypeID(), "RecentActivity", context, value));
                            //bbattributes.add(new BlackboardAttribute(ATTRIBUTE_TYPE.TSK_DATETIME.getTypeID(), "RecentActivity", context, ftime));

                            try {
                                if (time != null) {
                                    bbattributes.add(new BlackboardAttribute(ATTRIBUTE_TYPE.TSK_DATETIME_ACCESSED.getTypeID(), "RecentActivity", time));
                                }
                                bbattributes.add(new BlackboardAttribute(ATTRIBUTE_TYPE.TSK_PROG_NAME.getTypeID(), "RecentActivity", value));
                                bbattributes.add(new BlackboardAttribute(ATTRIBUTE_TYPE.TSK_DATETIME.getTypeID(), "RecentActivity", ftime));
                                BlackboardArtifact bbart = tempDb.getContentById(orgId).newArtifact(ARTIFACT_TYPE.TSK_INSTALLED_PROG);
                                bbart.addAttributes(bbattributes);
                            } catch (TskCoreException ex) {
                                logger.log(Level.SEVERE, "Error adding installed program artifact to blackboard.");
                            }
                        } else if ("WinVersion".equals(context)) {

                            if (name.contains("ProductName")) {
                                winver = value;
                            }
                            if (name.contains("CSDVersion")) {
                                winver = winver + " " + value;
                            }
                            if (name.contains("InstallDate")) {
                                installdate = value;
                                Long installtime = null;
                                try {
                                    Long epochtime = new SimpleDateFormat("EEE MMM d HH:mm:ss yyyy").parse(value).getTime();
                                    installtime = epochtime.longValue();
                                    String Tempdate = installtime.toString();
                                    installtime = Long.valueOf(Tempdate) / 1000;
                                } catch (ParseException e) {
                                    logger.log(Level.SEVERE, "RegRipper::Conversion on DateTime -> ", e);
                                }
                                try {
                                    //TODO Revisit usage of deprecated constructor as per TSK-583
                                    //bbattributes.add(new BlackboardAttribute(ATTRIBUTE_TYPE.TSK_PROG_NAME.getTypeID(), "RecentActivity", context, winver));
                                    //bbattributes.add(new BlackboardAttribute(ATTRIBUTE_TYPE.TSK_DATETIME.getTypeID(), "RecentActivity", context, installtime));
                                    bbattributes.add(new BlackboardAttribute(ATTRIBUTE_TYPE.TSK_PROG_NAME.getTypeID(), "RecentActivity", winver));
                                    bbattributes.add(new BlackboardAttribute(ATTRIBUTE_TYPE.TSK_DATETIME.getTypeID(), "RecentActivity", installtime));
                                    BlackboardArtifact bbart = tempDb.getContentById(orgId).newArtifact(ARTIFACT_TYPE.TSK_INSTALLED_PROG);
                                    bbart.addAttributes(bbattributes);
                                } catch (TskCoreException ex) {
                                    logger.log(Level.SEVERE, "Error adding installed program artifact to blackboard.");
                                }
                            }
                        } else if ("office".equals(context)) {
                            try {
                                BlackboardArtifact bbart = tempDb.getContentById(orgId).newArtifact(ARTIFACT_TYPE.TSK_RECENT_OBJECT);
                                //TODO Revisit usage of deprecated constructor as per TSK-583
                                //bbattributes.add(new BlackboardAttribute(ATTRIBUTE_TYPE.TSK_LAST_ACCESSED.getTypeID(), "RecentActivity", context, time));
                                //bbattributes.add(new BlackboardAttribute(ATTRIBUTE_TYPE.TSK_NAME.getTypeID(), "RecentActivity", context, name));
                                //bbattributes.add(new BlackboardAttribute(ATTRIBUTE_TYPE.TSK_VALUE.getTypeID(), "RecentActivity", context, value));
                                //bbattributes.add(new BlackboardAttribute(ATTRIBUTE_TYPE.TSK_PROG_NAME.getTypeID(), "RecentActivity", context, artnode.getName()));
                                if (time != null) {
                                    bbattributes.add(new BlackboardAttribute(ATTRIBUTE_TYPE.TSK_DATETIME_ACCESSED.getTypeID(), "RecentActivity", time));
                                }
                                bbattributes.add(new BlackboardAttribute(ATTRIBUTE_TYPE.TSK_NAME.getTypeID(), "RecentActivity", name));
                                bbattributes.add(new BlackboardAttribute(ATTRIBUTE_TYPE.TSK_VALUE.getTypeID(), "RecentActivity", value));
                                bbattributes.add(new BlackboardAttribute(ATTRIBUTE_TYPE.TSK_PROG_NAME.getTypeID(), "RecentActivity", artnode.getNodeName()));
                                bbart.addAttributes(bbattributes);
                            } catch (TskCoreException ex) {
                                logger.log(Level.SEVERE, "Error adding recent object artifact to blackboard.");
                            }

                        } else {
                            //BlackboardArtifact bbart = tempDb.getContentById(orgId).newArtifact(sysid);
                            //bbart.addAttributes(bbattributes);
                        }
                    }

                }
            }
            return true;
        } catch (FileNotFoundException ex) {
            logger.log(Level.SEVERE, "Error finding the registry file.");
        } catch (SAXException ex) {
            logger.log(Level.SEVERE, "Error parsing the registry XML: {0}", ex);
        } catch (IOException ex) {
            logger.log(Level.SEVERE, "Error building the document parser: {0}", ex);
        } catch (ParserConfigurationException ex) {
            logger.log(Level.SEVERE, "Error configuring the registry parser: {0}", ex);
        } finally {
            try {
                if (fstream != null) {
                    fstream.close();
                }
            } catch (IOException ex) {
            }
        }
        return false;
    }

    @Override
<<<<<<< HEAD
    public void process(PipelineContext<IngestModuleImage> pipelineContext, Image image, IngestImageWorkerController controller) {
        this.getRegistryFiles(image, controller);
=======
    public void process(PipelineContext<IngestModuleDataSource>pipelineContext, Content dataSource, IngestDataSourceWorkerController controller) {
        this.getRegistryFiles(dataSource, controller);
>>>>>>> da694342
    }

    @Override
    public void init(IngestModuleInit initContext) {
        services = IngestServices.getDefault();
    }

    @Override
    public void complete() {
        logger.info("Registry Extract has completed.");
    }

    @Override
    public void stop() {
        if (execRR != null) {
            execRR.stop();
            execRR = null;
        }

    }

    @Override
    public String getName() {
        return "Registry";
    }

    @Override
    public String getDescription() {
        return "Extracts activity from the Windows registry utilizing RegRipper.";
    }

    @Override
    public boolean hasBackgroundJobsRunning() {
        return false;
    }
}<|MERGE_RESOLUTION|>--- conflicted
+++ resolved
@@ -101,14 +101,7 @@
         return MODULE_VERSION;
     }
 
-<<<<<<< HEAD
-    private void getRegistryFiles(Image image, IngestImageWorkerController controller) {
-
-=======
-    
     private void getRegistryFiles(Content dataSource, IngestDataSourceWorkerController controller) {
-        
->>>>>>> da694342
         org.sleuthkit.autopsy.casemodule.services.FileManager fileManager = currentCase.getServices().getFileManager();
         List<AbstractFile> allRegistryFiles = new ArrayList<AbstractFile>();
         try {
@@ -118,13 +111,9 @@
         }
 
         // try to find each of the listed registry files whose parent directory
-<<<<<<< HEAD
-        // is like '%/system32/config%'
-        String[] regFileNames = new String[]{"system", "software", "security", "sam", "default"};
-=======
+
         // is like '/system32/config'
         String[] regFileNames = new String[] {"system", "software", "security", "sam", "default"};
->>>>>>> da694342
         for (String regFileName : regFileNames) {
             try {
                 allRegistryFiles.addAll(fileManager.findFiles(dataSource, regFileName, "/system32/config"));
@@ -403,13 +392,9 @@
     }
 
     @Override
-<<<<<<< HEAD
-    public void process(PipelineContext<IngestModuleImage> pipelineContext, Image image, IngestImageWorkerController controller) {
-        this.getRegistryFiles(image, controller);
-=======
+
     public void process(PipelineContext<IngestModuleDataSource>pipelineContext, Content dataSource, IngestDataSourceWorkerController controller) {
         this.getRegistryFiles(dataSource, controller);
->>>>>>> da694342
     }
 
     @Override
