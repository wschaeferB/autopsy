--- conflicted
+++ resolved
@@ -81,41 +81,9 @@
      * 
      * 2) Indexing a report.  
      *
-<<<<<<< HEAD
-     * @throws org.sleuthkit.datamodel.TskCoreException
-     */
-    @Override
-    public void indexArtifact(BlackboardArtifact artifact) throws TskCoreException {
-        if (artifact == null) {
-            return;
-        }
-
-        // We only support artifact indexing for Autopsy versions that use
-        // the negative range for artifact ids.
-        if (artifact.getArtifactID() > 0) {
-            return;
-        }
-        final Ingester ingester = Ingester.getDefault();
-
-        try {
-            ingester.indexMetaDataOnly(artifact);
-            ingester.indexText(new ArtifactTextExtractor(), artifact, null);
-        } catch (Ingester.IngesterException ex) {
-            throw new TskCoreException(ex.getCause().getMessage(), ex);
-        }
-    }
-
-    /**
-     * Add the given Content object to the text index.
-     *
      * @param content The content to index.
      *
-     * @throws TskCoreException
-=======
-     * @param content The content to index.
-     *
      * @throws TskCoreException If there is a problem indexing the content.
->>>>>>> b187f430
      */
     @Override
     public void index(Content content) throws TskCoreException {
@@ -147,19 +115,6 @@
                 return;
             }
             try {
-<<<<<<< HEAD
-                // Try the StringsTextExtractor if Tika extractions fails.
-                ingester.indexText(new StringsTextExtractor(), content, null);
-            } catch (Ingester.IngesterException ex1) {
-                throw new TskCoreException(ex.getCause().getMessage(), ex1);
-            }
-        }
-
-        // TODO: Review whether this is the right thing to do. We typically use
-        // a combination of autoCommit and the SearchRunner to ensure that data
-        // is committed but that might not be sufficient for reports (or artifacts).
-        ingester.commit();
-=======
                 ingester.indexMetaDataOnly(artifact);
                 ingester.indexText(new ArtifactTextExtractor(), artifact, null);
             } catch (Ingester.IngesterException ex) {
@@ -178,7 +133,6 @@
             }
             ingester.commit();
         }
->>>>>>> b187f430
     }
 
     /**
