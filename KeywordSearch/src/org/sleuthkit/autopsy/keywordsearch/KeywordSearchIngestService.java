/*
 * Autopsy Forensic Browser
 *
 * Copyright 2011 Basis Technology Corp.
 * Contact: carrier <at> sleuthkit <dot> org
 *
 * Licensed under the Apache License, Version 2.0 (the "License");
 * you may not use this file except in compliance with the License.
 * You may obtain a copy of the License at
 *
 *     http://www.apache.org/licenses/LICENSE-2.0
 *
 * Unless required by applicable law or agreed to in writing, software
 * distributed under the License is distributed on an "AS IS" BASIS,
 * WITHOUT WARRANTIES OR CONDITIONS OF ANY KIND, either express or implied.
 * See the License for the specific language governing permissions and
 * limitations under the License.
 */
package org.sleuthkit.autopsy.keywordsearch;

import java.io.IOException;
import org.openide.util.Exceptions;
import org.sleuthkit.autopsy.datamodel.FsContentStringStream;
import java.awt.event.ActionEvent;
import java.awt.event.ActionListener;
import java.util.ArrayList;
import java.util.Collection;
import java.util.HashMap;
import java.util.List;
import java.util.Map;
import java.util.logging.Level;
import java.util.logging.Logger;
import javax.swing.SwingWorker;
import javax.swing.Timer;
import org.apache.commons.lang.StringEscapeUtils;
import org.apache.solr.client.solrj.SolrServerException;
import org.netbeans.api.progress.ProgressHandle;
import org.netbeans.api.progress.ProgressHandleFactory;
import org.openide.util.Cancellable;
import org.sleuthkit.autopsy.casemodule.Case;
import org.sleuthkit.autopsy.ingest.IngestManager;
import org.sleuthkit.autopsy.ingest.IngestManagerProxy;
import org.sleuthkit.autopsy.ingest.IngestMessage;
import org.sleuthkit.autopsy.ingest.IngestMessage.MessageType;
import org.sleuthkit.autopsy.ingest.IngestServiceFsContent;
import org.sleuthkit.autopsy.ingest.ServiceDataEvent;
import org.sleuthkit.autopsy.keywordsearch.Ingester.IngesterException;
import org.sleuthkit.datamodel.BlackboardArtifact;
import org.sleuthkit.datamodel.BlackboardArtifact.ARTIFACT_TYPE;
import org.sleuthkit.datamodel.BlackboardAttribute;
import org.sleuthkit.datamodel.File;
import org.sleuthkit.datamodel.FsContent;
import org.sleuthkit.datamodel.SleuthkitCase;
import org.sleuthkit.datamodel.TskData;

//service provider registered in layer.xml
public final class KeywordSearchIngestService implements IngestServiceFsContent {

    private static final Logger logger = Logger.getLogger(KeywordSearchIngestService.class.getName());
    public static final String MODULE_NAME = "Keyword Search";
    public static final String MODULE_DESCRIPTION = "Performs file indexing and periodic search using keywords and regular expressions in lists.";
    private static KeywordSearchIngestService instance = null;
    private IngestManagerProxy managerProxy;
    private static final long MAX_STRING_CHUNK_SIZE = 1 * (1 << 10) * (1 << 10);
    private static final long MAX_INDEX_SIZE = 100 * (1 << 10) * (1 << 10);
    private Ingester ingester = null;
    private volatile boolean commitIndex = false; //whether to commit index next time
    private List<Keyword> keywords; //keywords to search
    private List<String> keywordLists; // lists currently being searched
    private Map<String, String> keywordToList; //keyword to list name mapping
    //private final Object lock = new Object();
    private Timer commitTimer;
    private Indexer indexer;
    private Searcher searcher;
    private volatile boolean searcherDone = true;
    private Map<Keyword, List<ContentHit>> currentResults;
    private volatile int messageID = 0;
    private boolean processedFiles;
    private volatile boolean finalRun = false;
    private volatile boolean finalRunComplete = false;
    private final String hashDBServiceName = "Hash Lookup";
    private SleuthkitCase caseHandle = null;
    boolean initialized = false;
    private final byte[] STRING_CHUNK_BUF = new byte[(int) MAX_STRING_CHUNK_SIZE];

    public enum IngestStatus {

        INGESTED, EXTRACTED_INGESTED, SKIPPED,};
    private Map<Long, IngestStatus> ingestStatus;

    public static synchronized KeywordSearchIngestService getDefault() {
        if (instance == null) {
            instance = new KeywordSearchIngestService();
        }
        return instance;
    }

    @Override
    public ProcessResult process(FsContent fsContent) {

        if (initialized == false) //error initializing indexing/Solr
        {
            return ProcessResult.OK;
        }

        //check if we should skip this file according to HashDb service
        //if so do not index it, also postpone indexing and keyword search threads to later
        IngestServiceFsContent.ProcessResult hashDBResult = managerProxy.getFsContentServiceResult(hashDBServiceName);
        //logger.log(Level.INFO, "hashdb result: " + hashDBResult + "file: " + fsContent.getName());
        if (hashDBResult == IngestServiceFsContent.ProcessResult.COND_STOP) {
            return ProcessResult.OK;
        } else if (hashDBResult == IngestServiceFsContent.ProcessResult.ERROR) {
            //notify depending service that keyword search (would) encountered error for this file
            return ProcessResult.ERROR;
        }

        if (processedFiles == false) {
            processedFiles = true;
        }

        //check if time to commit and previous search is not running
        //commiting while searching causes performance issues
        if (commitIndex && searcherDone) {
            logger.log(Level.INFO, "Commiting index");
            commit();
            commitIndex = false;
            indexChangeNotify();

            updateKeywords();
            //start search if previous not running
            if (keywords != null && !keywords.isEmpty() && searcherDone) {
                searcher = new Searcher(keywords);
                searcher.execute();
            }
        }

        indexer.indexFile(fsContent);
        return ProcessResult.OK;

    }

    @Override
    public void complete() {
        if (initialized == false) {
            return;
        }

        //logger.log(Level.INFO, "complete()");
        commitTimer.stop();

        //handle case if previous search running
        //cancel it, will re-run after final commit
        //note: cancellation of Searcher worker is graceful (between keywords)
        if (searcher != null) {
            searcher.cancel(false);
        }

        logger.log(Level.INFO, "Running final index commit and search");
        //final commit
        commit();

        //signal a potential change in number of indexed files
        indexChangeNotify();

        postIndexSummary();

        updateKeywords();
        //run one last search as there are probably some new files committed
        if (keywords != null && !keywords.isEmpty() && processedFiles == true) {
            finalRun = true;
            searcher = new Searcher(keywords);
            searcher.execute();
        } else {
            finalRunComplete = true;
            managerProxy.postMessage(IngestMessage.createMessage(++messageID, MessageType.INFO, this, "Completed"));
        }

        //postSummary();
    }

    @Override
    public void stop() {
        logger.log(Level.INFO, "stop()");

        //stop timer
        commitTimer.stop();
        //stop searcher
        if (searcher != null) {
            searcher.cancel(true);
        }

        //commit uncommited files, don't search again
        commit();

        indexChangeNotify();
        //postSummary();
    }

    @Override
    public String getName() {
        return MODULE_NAME;
    }

    @Override
    public String getDescription() {
        return MODULE_DESCRIPTION;
    }

    @Override
    public void init(IngestManagerProxy managerProxy) {
        logger.log(Level.INFO, "init()");
        initialized = false;

        caseHandle = Case.getCurrentCase().getSleuthkitCase();

        this.managerProxy = managerProxy;

        Server solrServer = KeywordSearch.getServer();

        ingester = solrServer.getIngester();

        ingestStatus = new HashMap<Long, IngestStatus>();

        keywords = new ArrayList<Keyword>();
        keywordLists = new ArrayList<String>();
        keywordToList = new HashMap<String, String>();

        initKeywords();

        if (keywords.isEmpty() || keywordLists.isEmpty()) {
            managerProxy.postMessage(IngestMessage.createWarningMessage(++messageID, instance, "No keywords in keyword list.", "Only indexing will be done and and keyword search will be skipped (it can be executed later again as ingest or using toolbar search feature)."));
        }

        processedFiles = false;
        finalRun = false;
        finalRunComplete = false;
        searcherDone = true; //make sure to start the initial searcher
        //keeps track of all results per run not to repeat reporting the same hits
        currentResults = new HashMap<Keyword, List<ContentHit>>();

        indexer = new Indexer();

        final int commitIntervalMs = managerProxy.getUpdateFrequency() * 60 * 1000;
        logger.log(Level.INFO, "Using refresh interval (ms): " + commitIntervalMs);

        commitTimer = new Timer(commitIntervalMs, new CommitTimerAction());

        initialized = true;

        commitTimer.start();

        managerProxy.postMessage(IngestMessage.createMessage(++messageID, MessageType.INFO, this, "Started"));
    }

    @Override
    public ServiceType getType() {
        return ServiceType.FsContent;
    }

    @Override
    public boolean hasSimpleConfiguration() {
        return true;
    }

    @Override
    public boolean hasAdvancedConfiguration() {
        return true;
    }

    @Override
    public javax.swing.JPanel getSimpleConfiguration() {
        return new KeywordSearchIngestSimplePanel();
    }

    @Override
    public javax.swing.JPanel getAdvancedConfiguration() {
        return KeywordSearchConfigurationPanel.getDefault();
    }

    @Override
    public void saveAdvancedConfiguration() {
        KeywordSearchConfigurationPanel.getDefault().editListPanel.save();
    }

    @Override
    public void saveSimpleConfiguration() {
    }

    @Override
    public boolean hasBackgroundJobsRunning() {
        if (searcher != null && searcherDone == false) {
            return true;
        } else {
            return false;
        }

        //no need to check timer thread

    }

    private void commit() {
        if (initialized) {
            ingester.commit();
        }
    }

    private void postIndexSummary() {
        int indexed = 0;
        int indexed_extr = 0;
        int skipped = 0;
        for (IngestStatus s : ingestStatus.values()) {
            switch (s) {
                case INGESTED:
                    ++indexed;
                    break;
                case EXTRACTED_INGESTED:
                    ++indexed_extr;
                    break;
                case SKIPPED:
                    ++skipped;
                    break;
                default:
                    ;
            }
        }

        StringBuilder msg = new StringBuilder();
        msg.append("Indexed files: ").append(indexed).append("<br />Indexed strings: ").append(indexed_extr);
        msg.append("<br />Skipped files: ").append(skipped).append("<br />");
        String indexStats = msg.toString();
        logger.log(Level.INFO, "Keyword Indexing Completed: " + indexStats);
        managerProxy.postMessage(IngestMessage.createMessage(++messageID, MessageType.INFO, this, "Keyword Indexing Completed", indexStats));

    }

    private void indexChangeNotify() {
        //signal a potential change in number of indexed files
        try {
            final int numIndexedFiles = KeywordSearch.getServer().queryNumIndexedFiles();
            KeywordSearch.changeSupport.firePropertyChange(KeywordSearch.NUM_FILES_CHANGE_EVT, null, new Integer(numIndexedFiles));
        } catch (NoOpenCoreException ex) {
            logger.log(Level.WARNING, "Error executing Solr query to check number of indexed files: ", ex);
        } catch (SolrServerException se) {
            logger.log(Level.WARNING, "Error executing Solr query to check number of indexed files: ", se);
        }
    }

    /**
     * Initialize the keyword search lists from the XML loader
     */
    private void initKeywords() {
        KeywordSearchListsXML loader = KeywordSearchListsXML.getCurrent();

        keywords.clear();
        keywordLists.clear();
        keywordToList.clear();

        for (KeywordSearchList list : loader.getListsL()) {
            String listName = list.getName();
            if (list.getUseForIngest()) {
                keywordLists.add(listName);
            }
            for (Keyword keyword : list.getKeywords()) {
                keywords.add(keyword);
                keywordToList.put(keyword.getQuery(), listName);
            }

        }
    }

    /**
     * Retrieve the updated keyword search lists from the XML loader
     */
    private synchronized void updateKeywords() {
        KeywordSearchListsXML loader = KeywordSearchListsXML.getCurrent();

        keywords.clear();
        keywordToList.clear();

        for (String name : keywordLists) {
            for (Keyword k : loader.getList(name).getKeywords()) {
                keywords.add(k);
                keywordToList.put(k.getQuery(), name);
            }
        }
    }

    List<String> getKeywordLists() {
        return keywordLists == null ? new ArrayList<String>() : keywordLists;
    }

    void addToKeywordLists(String name) {
        if (!keywordLists.contains(name)) {
            keywordLists.add(name);
        }
    }

    //CommitTimerAction to run by commitTimer
    //sets a flag for indexer to commit after indexing next file
    private class CommitTimerAction implements ActionListener {

        private final Logger logger = Logger.getLogger(CommitTimerAction.class.getName());

        @Override
        public void actionPerformed(ActionEvent e) {
            commitIndex = true;
            logger.log(Level.INFO, "CommitTimer awake");
        }
    }

    //Indexer thread that processes files in the queue
    //commits when timer expires
    //sleeps if nothing in the queue
    private class Indexer {

        private final Logger logger = Logger.getLogger(Indexer.class.getName());
        private static final String DELETED_MSG = "The file is an unallocated or orphan file (deleted) and entire content is no longer recoverable. ";

        private boolean extractAndIngest(File file) {
            boolean indexed = false;
            FileExtract fe = new FileExtract(file);
            try {
                indexed = fe.index(ingester);
            } catch (IngesterException ex) {
                logger.log(Level.WARNING, "Error extracting strings and indexing file: " + file.getName(), ex);
                indexed = false;
            }

            return indexed;

        }

        private void indexFile(FsContent fsContent) {
            final long size = fsContent.getSize();
            //logger.log(Level.INFO, "Processing fsContent: " + fsContent.getName());
            if (!fsContent.isFile()) {
                return;
            }
            File file = (File) fsContent;

            boolean ingestible = Ingester.isIngestible(file);

            //limit size of entire file, do not limit strings
            if (size == 0 || (ingestible && size > MAX_INDEX_SIZE)) {
                ingestStatus.put(fsContent.getId(), IngestStatus.SKIPPED);
                return;
            }


            final String fileName = file.getName();

            String deletedMessage = "";
            if ((file.getMeta_flags() & (TskData.TSK_FS_META_FLAG_ENUM.ORPHAN.getMetaFlag() | TskData.TSK_FS_META_FLAG_ENUM.UNALLOC.getMetaFlag())) != 0) {
                deletedMessage = DELETED_MSG;
            }

            if (ingestible == true) {

                try {
                    //logger.log(Level.INFO, "indexing: " + fsContent.getName());
                    ingester.ingest(file);
                    ingestStatus.put(file.getId(), IngestStatus.INGESTED);
                } catch (IngesterException e) {
                    ingestStatus.put(file.getId(), IngestStatus.SKIPPED);
                    //try to extract strings
                    boolean processed = processNonIngestible(file);
                    //postIngestibleErrorMessage(processed, fileName, deletedMessage);

                } catch (Exception e) {
                    ingestStatus.put(file.getId(), IngestStatus.SKIPPED);
                    //try to extract strings
                    boolean processed = processNonIngestible(file);

                    //postIngestibleErrorMessage(processed, fileName, deletedMessage);

                }
            } else {
                boolean processed = processNonIngestible(file);
                //postNonIngestibleErrorMessage(processed, fsContent, deletedMessage);

            }
        }

        private void postNonIngestibleErrorMessage(boolean stringsExtracted, File file, String deletedMessage) {
            String fileName = file.getName();
            if (!stringsExtracted) {
                managerProxy.postMessage(IngestMessage.createMessage(++messageID, IngestMessage.MessageType.INFO, KeywordSearchIngestService.instance, "Skipped indexing strings: " + fileName, "Skipped extracting string content from this file (of unsupported format) due to the file size.  The file will not be included in the search results.<br />File: " + fileName));
            }

        }

        private void postIngestibleErrorMessage(boolean stringsExtracted, String fileName, String deletedMessage) {
            if (stringsExtracted) {
                managerProxy.postMessage(IngestMessage.createWarningMessage(++messageID, KeywordSearchIngestService.instance, "Indexed strings only: " + fileName, "Error encountered extracting file content. " + deletedMessage + "Used string extraction to index strings for partial analysis on this file.<br />File: " + fileName));
            } else {
                managerProxy.postMessage(IngestMessage.createErrorMessage(++messageID, KeywordSearchIngestService.instance, "Error indexing: " + fileName, "Error encountered extracting file content and strings from this file. " + deletedMessage + "The file will not be included in the search results.<br />File: " + fileName));
            }
        }

        private boolean processNonIngestible(File file) {
            if (!extractAndIngest(file)) {
                logger.log(Level.WARNING, "Failed to extract strings and ingest, file '" + file.getName() + "' (id: " + file.getId() + ").");
                ingestStatus.put(file.getId(), IngestStatus.SKIPPED);
                return false;
            } else {
                ingestStatus.put(file.getId(), IngestStatus.EXTRACTED_INGESTED);
                return true;
            }

        }
    }

    private class Searcher extends SwingWorker<Object, Void> {

        private List<Keyword> keywords;
        private ProgressHandle progress;
        private final Logger logger = Logger.getLogger(Searcher.class.getName());

        Searcher(List<Keyword> keywords) {
            this.keywords = keywords;
        }

        @Override
        protected Object doInBackground() throws Exception {
            logger.log(Level.INFO, "Starting new searcher");
            
            //make sure other searchers are not spawned 
            searcherDone = false;

            progress = ProgressHandleFactory.createHandle("Keyword Search", new Cancellable() {

                @Override
                public boolean cancel() {
                    logger.log(Level.INFO, "Cancelling the searcher");
                    finalRunComplete = true;
                    return Searcher.this.cancel(true);
                }
            });

            progress.start(keywords.size());
            int numSearched = 0;

            for (Keyword keywordQuery : keywords) {
                if (this.isCancelled()) {
                    logger.log(Level.INFO, "Cancel detected, bailing before new keyword processed: " + keywordQuery.getQuery());
                    return null;
                }
                final String queryStr = keywordQuery.getQuery();
                final String listName = keywordToList.get(queryStr);

                //DEBUG
                //logger.log(Level.INFO, "Searching: " + queryStr);

                progress.progress(queryStr, numSearched);

                KeywordSearchQuery del = null;

                boolean isRegex = !keywordQuery.isLiteral();
                if (!isRegex) {
                    del = new LuceneQuery(keywordQuery);
                    del.escape();
                } else {
                    del = new TermComponentQuery(keywordQuery);
                }

                Map<String, List<ContentHit>> queryResult = null;

                try {
                    queryResult = del.performQuery();
                } catch (NoOpenCoreException ex) {
                    logger.log(Level.WARNING, "Error performing query: " + keywordQuery.getQuery(), ex);
                    //no reason to continue with next query if recovery failed
                    //or wait for recovery to kick in and run again later
                    //likely case has closed and threads are being interrupted
                    return null;
                } catch (Exception e) {
                    logger.log(Level.WARNING, "Error performing query: " + keywordQuery.getQuery(), e);
                    continue;
                }

                //calculate new results but substracting results already obtained in this run
                Map<Keyword, List<ContentHit>> newResults = new HashMap<Keyword, List<ContentHit>>();

                for (String termResult : queryResult.keySet()) {
                    List<ContentHit> queryTermResults = queryResult.get(termResult);
                    Keyword termResultK = new Keyword(termResult, !isRegex);
                    List<ContentHit> curTermResults = currentResults.get(termResultK);
                    if (curTermResults == null) {
                        currentResults.put(termResultK, queryTermResults);
                        newResults.put(termResultK, queryTermResults);
                    } else {
                        //some fscontent hits already exist for this keyword
                        for (ContentHit res : queryTermResults) {
                            if (! previouslyHit(curTermResults, res)) {
                                //add to new results
                                List<ContentHit> newResultsFs = newResults.get(termResultK);
                                if (newResultsFs == null) {
                                    newResultsFs = new ArrayList<ContentHit>();
                                    newResults.put(termResultK, newResultsFs);
                                }
                                newResultsFs.add(res);
                                curTermResults.add(res);
                            }
                        }
                    }

                }


                if (!newResults.isEmpty()) {
                    
                    //write results to BB
                    Collection<BlackboardArtifact> newArtifacts = new ArrayList<BlackboardArtifact>(); //new artifacts to report
                    for (final Keyword hitTerm : newResults.keySet()) {
<<<<<<< HEAD
                        List<ContentHit> contentHitsAll = newResults.get(hitTerm);
                        Map<FsContent,Integer>contentHitsFlattened = ContentHit.flattenResults(contentHitsAll);
                        for (final FsContent hitFile : contentHitsFlattened.keySet()) {
                            if (this.isCancelled()) {
                                return null;
                            }

                            String snippet = null;
                            final String snippetQuery = KeywordSearchUtil.escapeLuceneQuery(hitTerm.getQuery(), true, false);
                            int chunkId = contentHitsFlattened.get(hitFile);
                            try {
                                snippet = LuceneQuery.querySnippet(snippetQuery, hitFile.getId(), chunkId, isRegex, true);
                            } catch (NoOpenCoreException e) {
                                logger.log(Level.WARNING, "Error querying snippet: " + snippetQuery, e);
                                //no reason to continie
                                return null;
                            } catch (Exception e) {
                                logger.log(Level.WARNING, "Error querying snippet: " + snippetQuery, e);
                                continue;
                            }
                            
                            KeywordWriteResult written = del.writeToBlackBoard(hitTerm.getQuery(), hitFile, snippet, listName);
=======
                        List<FsContent> fsContentHits = newResults.get(hitTerm);
                        for (final FsContent hitFile : fsContentHits) {
                            KeywordWriteResult written = del.writeToBlackBoard(hitTerm.getQuery(), hitFile, listName);
>>>>>>> 90a26a69
                            if (written == null) {
                                //logger.log(Level.INFO, "BB artifact for keyword not written: " + hitTerm.toString());
                                continue;
                            }

                            newArtifacts.add(written.getArtifact());

                            //generate a data message for each artifact
                            StringBuilder subjectSb = new StringBuilder();
                            StringBuilder detailsSb = new StringBuilder();
                            //final int hitFiles = newResults.size();

                            if (!keywordQuery.isLiteral()) {
                                subjectSb.append("RegExp hit: ");
                            } else {
                                subjectSb.append("Keyword hit: ");
                            }
                            //subjectSb.append("<");
                            String uniqueKey = null;
                            BlackboardAttribute attr = written.getAttribute(BlackboardAttribute.ATTRIBUTE_TYPE.TSK_KEYWORD.getTypeID());
                            if (attr != null) {
                                final String keyword = attr.getValueString();
                                subjectSb.append(keyword);
                                uniqueKey = keyword.toLowerCase();
                            }

                            //subjectSb.append(">");
                            //String uniqueKey = queryStr;

                            //details
                            detailsSb.append("<table border='0' cellpadding='4' width='280'>");
                            //hit
                            detailsSb.append("<tr>");
                            detailsSb.append("<th>Keyword hit</th>");
                            detailsSb.append("<td>").append(StringEscapeUtils.escapeHtml(attr.getValueString())).append("</td>");
                            detailsSb.append("</tr>");

                            //preview
                            attr = written.getAttribute(BlackboardAttribute.ATTRIBUTE_TYPE.TSK_KEYWORD_PREVIEW.getTypeID());
                            if (attr != null) {
                                detailsSb.append("<tr>");
                                detailsSb.append("<th>Preview</th>");
                                detailsSb.append("<td>").append(StringEscapeUtils.escapeHtml(attr.getValueString())).append("</td>");
                                detailsSb.append("</tr>");

                            }

                            //file
                            detailsSb.append("<tr>");
                            detailsSb.append("<th>File</th>");
                            detailsSb.append("<td>").append(hitFile.getParentPath()).append(hitFile.getName()).append("</td>");
                            detailsSb.append("</tr>");


                            //list
                            attr = written.getAttribute(BlackboardAttribute.ATTRIBUTE_TYPE.TSK_KEYWORD_SET.getTypeID());
                            detailsSb.append("<tr>");
                            detailsSb.append("<th>List</th>");
                            detailsSb.append("<td>").append(attr.getValueString()).append("</td>");
                            detailsSb.append("</tr>");

                            //regex
                            if (!keywordQuery.isLiteral()) {
                                attr = written.getAttribute(BlackboardAttribute.ATTRIBUTE_TYPE.TSK_KEYWORD_REGEXP.getTypeID());
                                if (attr != null) {
                                    detailsSb.append("<tr>");
                                    detailsSb.append("<th>RegEx</th>");
                                    detailsSb.append("<td>").append(attr.getValueString()).append("</td>");
                                    detailsSb.append("</tr>");

                                }
                            }
                            detailsSb.append("</table>");

                            managerProxy.postMessage(IngestMessage.createDataMessage(++messageID, instance, subjectSb.toString(), detailsSb.toString(), uniqueKey, written.getArtifact()));                     


                        } //for each term hit
                    }//for each file hit

                    //update artifact browser
                    if (!newArtifacts.isEmpty()) {
                        IngestManager.fireServiceDataEvent(new ServiceDataEvent(MODULE_NAME, ARTIFACT_TYPE.TSK_KEYWORD_HIT, newArtifacts));
                    }
                }
                progress.progress(queryStr, ++numSearched);
            }

            return null;
        }

        @Override
        protected void done() {
            super.done();
            searcherDone = true;  //next searcher can start      

            progress.finish();

            logger.log(Level.INFO, "Searcher done");
            if (finalRun) {
                logger.log(Level.INFO, "The final searcher in this ingest done.");
                finalRunComplete = true;
                keywords.clear();
                keywordLists.clear();
                keywordToList.clear();
                managerProxy.postMessage(IngestMessage.createMessage(++messageID, MessageType.INFO, KeywordSearchIngestService.instance, "Completed"));
            }
        }
    }
    
    //check if fscontent already hit, ignore chunks
    private static boolean previouslyHit(List<ContentHit> contents, ContentHit hit) {
        boolean ret = false;
        long hitId = hit.getId();
        for (ContentHit c : contents) {
            if (c.getId() == hitId) {
                ret = true;
                break;
            }
        }
        return ret;
    }
}<|MERGE_RESOLUTION|>--- conflicted
+++ resolved
@@ -612,7 +612,6 @@
                     //write results to BB
                     Collection<BlackboardArtifact> newArtifacts = new ArrayList<BlackboardArtifact>(); //new artifacts to report
                     for (final Keyword hitTerm : newResults.keySet()) {
-<<<<<<< HEAD
                         List<ContentHit> contentHitsAll = newResults.get(hitTerm);
                         Map<FsContent,Integer>contentHitsFlattened = ContentHit.flattenResults(contentHitsAll);
                         for (final FsContent hitFile : contentHitsFlattened.keySet()) {
@@ -635,11 +634,7 @@
                             }
                             
                             KeywordWriteResult written = del.writeToBlackBoard(hitTerm.getQuery(), hitFile, snippet, listName);
-=======
-                        List<FsContent> fsContentHits = newResults.get(hitTerm);
-                        for (final FsContent hitFile : fsContentHits) {
-                            KeywordWriteResult written = del.writeToBlackBoard(hitTerm.getQuery(), hitFile, listName);
->>>>>>> 90a26a69
+
                             if (written == null) {
                                 //logger.log(Level.INFO, "BB artifact for keyword not written: " + hitTerm.toString());
                                 continue;
