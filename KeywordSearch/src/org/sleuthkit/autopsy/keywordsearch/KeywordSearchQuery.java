/*
 * Autopsy Forensic Browser
 *
 * Copyright 2011-2017 Basis Technology Corp.
 * Contact: carrier <at> sleuthkit <dot> org
 *
 * Licensed under the Apache License, Version 2.0 (the "License");
 * you may not use this file except in compliance with the License.
 * You may obtain a copy of the License at
 *
 *     http://www.apache.org/licenses/LICENSE-2.0
 *
 * Unless required by applicable law or agreed to in writing, software
 * distributed under the License is distributed on an "AS IS" BASIS,
 * WITHOUT WARRANTIES OR CONDITIONS OF ANY KIND, either express or implied.
 * See the License for the specific language governing permissions and
 * limitations under the License.
 */
package org.sleuthkit.autopsy.keywordsearch;

<<<<<<< HEAD
import org.sleuthkit.datamodel.Content;
=======
import org.sleuthkit.datamodel.BlackboardArtifact;
>>>>>>> 2cd1b78c

/**
 * Interface for kewyord search queries.
 */
interface KeywordSearchQuery {

    KeywordList getKeywordList();

    /**
     * validate the query pre execution
     *
     * @return true if the query passed validation
     */
    boolean validate();

    /**
     * execute query and return results without publishing them return results
     * for all matching terms
     *
     * @throws KeywordSearchModuleException error while executing Solr term
     *                                      query
     * @throws NoOpenCoreException          if query failed due to server error,
     *                                      this could be a notification to stop
     *                                      processing
     * @return
     */
    QueryResults performQuery() throws KeywordSearchModuleException, NoOpenCoreException;

    /**
     * Set an optional filter to narrow down the search Adding multiple filters
     * ANDs them together. For OR, add multiple ids to a single filter
     *
     * @param filter filter to set on the query
     */
    void addFilter(KeywordQueryFilter filter);

    /**
     * Set an optional SOLR field to narrow down the search
     *
     * @param field field to set on the query
     */
    void setField(String field);

    /**
     * Modify the query string to be searched as a substring instead of a whole
     * word
     */
    void setSubstringQuery();

    /**
     * escape the query string and use the escaped string in the query
     */
    void escape();

    /**
     *
     * @return true if query was escaped
     */
    boolean isEscaped();

    /**
     *
     * @return true if query is a literal query (non regex)
     */
    boolean isLiteral();

    /**
     * return original keyword/query string
     *
     * @return the query String supplied originally
     */
    String getQueryString();

    /**
     * return escaped keyword/query string if escaping was done
     *
     * @return the escaped query string, or original string if no escaping done
     */
<<<<<<< HEAD
     String getEscapedQueryString();

     KeywordCachedArtifact writeSingleFileHitsToBlackBoard(Content content, Keyword keyword, KeywordHit hit, String snippet, String listName);
=======
    String getEscapedQueryString();
>>>>>>> 2cd1b78c

    /**
     * Converts the keyword hits for a given search term into artifacts.
     *
     * @param foundKeyword The keyword that was found by the search, this may be
     *                     different than the Keyword that was searched if, for
     *                     example, it was a RegexQuery.
     * @param hit          The keyword hit.
     * @param snippet      The document snippet that contains the hit.
     * @param listName     The name of the keyword list that contained the
     *                     keyword for which the hit was found.
     *
     *
     * @return The newly created artifact or Null if there was a problem
     *         creating it.
     */
    BlackboardArtifact writeSingleFileHitsToBlackBoard(Keyword foundKeyword, KeywordHit hit, String snippet, String listName);
}<|MERGE_RESOLUTION|>--- conflicted
+++ resolved
@@ -18,11 +18,8 @@
  */
 package org.sleuthkit.autopsy.keywordsearch;
 
-<<<<<<< HEAD
+import org.sleuthkit.datamodel.BlackboardArtifact;
 import org.sleuthkit.datamodel.Content;
-=======
-import org.sleuthkit.datamodel.BlackboardArtifact;
->>>>>>> 2cd1b78c
 
 /**
  * Interface for kewyord search queries.
@@ -101,17 +98,12 @@
      *
      * @return the escaped query string, or original string if no escaping done
      */
-<<<<<<< HEAD
-     String getEscapedQueryString();
-
-     KeywordCachedArtifact writeSingleFileHitsToBlackBoard(Content content, Keyword keyword, KeywordHit hit, String snippet, String listName);
-=======
     String getEscapedQueryString();
->>>>>>> 2cd1b78c
 
     /**
      * Converts the keyword hits for a given search term into artifacts.
      *
+     * @param content      The Content object associated with the hit.
      * @param foundKeyword The keyword that was found by the search, this may be
      *                     different than the Keyword that was searched if, for
      *                     example, it was a RegexQuery.
@@ -124,5 +116,5 @@
      * @return The newly created artifact or Null if there was a problem
      *         creating it.
      */
-    BlackboardArtifact writeSingleFileHitsToBlackBoard(Keyword foundKeyword, KeywordHit hit, String snippet, String listName);
+    BlackboardArtifact writeSingleFileHitsToBlackBoard(Content content, Keyword foundKeyword, KeywordHit hit, String snippet, String listName);
 }