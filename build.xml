<?xml version="1.0" encoding="UTF-8"?>
<!-- You may freely edit this file. See harness/README in the NetBeans platform -->
<!-- for some information on what you could do (e.g. targets to override). -->
<!-- If you delete this file and reopen the project it will be recreated. -->
<project name="Autopsy 4" default="build" basedir=".">
    <description>Builds the module suite Autopsy 4.</description>
	
    <import file="nbproject/build-impl.xml"/>
    
    <!-- IMPORTANT: nbproject/platform.properties has a netbeans-plat-version property that MUST be kept in sync (manually) -->
    <property name="netbeans-plat-version" value="8.2" />
    <property name="nbplatform.active.dir" value="${basedir}/netbeans-plat/${netbeans-plat-version}" />
    <!-- Supported java versions.-->
    <condition property="supported-java-versions">
        <or>
            <matches string="${java.version}" pattern="1\.8\.0_6[6-9]"/>
            <matches string="${java.version}" pattern="1\.8\.0_[7-9][0-9]"/>
            <matches string="${java.version}" pattern="1\.8\.0_[1-9][0-9][0-9]"/>
            <matches string="${java.version}" pattern="1\.8\.[1-9]_[0-9][0-9]"/>
            <equals arg1="${ant.java.version}" arg2="1.9"/>
        </or>
    </condition>
    
    <!-- Verify that the java version running is . -->
    <fail message="Unsupported Java version: ${ant.java.version}. 
            Make sure that the Java version is 1.8.0_66 or higher."
    unless="supported-java-versions"/>

    <!-- Determine platform and include specific file -->
    <condition property="os.family" value="unix">  
        <os family="unix"/>  
    </condition>  
    <condition property="os.family" value="windows">  
        <os family="windows"/>  
<<<<<<< HEAD
    </condition>  
=======
    </condition> 
    
    <condition property="os.family" value="mac">  
        <os family="mac"/>  
    </condition> 
     
>>>>>>> 3b7a28a7
    <import file="build-${os.family}.xml"/> 
    
    <!-- Third party tools dependencies -->
    <!-- import ant-contrib tools -->
    <property name="thirdparty.dir" value="${basedir}/thirdparty" />
    <property name="ant-contrib.dir" value="${thirdparty.dir}/ant-contrib/1.0b3" />
    <property name="ant.contrib.jar" value="${ant-contrib.dir}/ant-contrib.jar" />
    <taskdef resource="net/sf/antcontrib/antlib.xml">
        <classpath>
            <pathelement location="${ant.contrib.jar}"/>
        </classpath>
    </taskdef>
    
    <target name="getJunit">
        <property name="junit.dir" value="${thirdparty.dir}/junit/${netbeans-plat-version}" />
        <unzip src="${junit.dir}/junit.zip" dest="${nbplatform.active.dir}"/>
    </target>


    <!-- Verify that the TSK_HOME env variable is set -->
    <target name="findTSK">
        <property environment="env"/>
        <condition property="tskFound">
            <isset property="env.TSK_HOME"/>
        </condition>
        <fail unless="tskFound" message="TSK_HOME must be set as an environment variable."/>
        <echo> TSK_HOME: ${env.TSK_HOME}</echo>
    </target>

    <!-- This target will create a custom ZIP file for us.  It first uses the general
      ZIP target and then opens it up and adds in any files that we want.  This is where we customize the
      version number. -->
    <target name="build-zip" depends="doxygen, suite.build-zip"> <!--,findJRE" -->
        
        <property name="release.dir" value="${nbdist.dir}/${app.name}"/>

        <!-- step (2) unzip the result  -->
        <property name="zip-tmp" value="${nbdist.dir}/tmp"/>
        <delete dir="${zip-tmp}"/>
        <mkdir dir="${zip-tmp}"/>
        <unzip src="${nbdist.dir}/${app.name}.zip" dest="${zip-tmp}"/>

        <!-- step (3) do your copying stuff here, check the ant doc for copy, move, etc file -->
        <copy file="${nbplatform.active.dir}/platform/modules/ext/junit-4.10.jar"
              tofile="${zip-tmp}/${app.name}/platform/modules/ext/junit-4.10.jar"/>
        <copy file="${basedir}/README.txt" tofile="${zip-tmp}/${app.name}/README.txt"/>
        <copy file="${basedir}/LICENSE-2.0.txt" tofile="${zip-tmp}/${app.name}/LICENSE-2.0.txt"/>
        <copy file="${basedir}/NEWS.txt" tofile="${zip-tmp}/${app.name}/NEWS.txt"/>
        <copy file="${basedir}/KNOWN_ISSUES.txt" tofile="${zip-tmp}/${app.name}/KNOWN_ISSUES.txt"/>
<<<<<<< HEAD
        <unzip src="${thirdparty.dir}/gstreamer/${os.family}/i386/0.10.7/gstreamer.zip" dest="${zip-tmp}/${app.name}/gstreamer"/>
=======
        <if>
            <equals arg1="${os.family}" arg2="windows"/>
            <then>
                <unzip src="${thirdparty.dir}/gstreamer/${os.family}/i386/0.10.7/gstreamer.zip" dest="${zip-tmp}/${app.name}/gstreamer"/>
            </then>
        </if>
        
>>>>>>> 3b7a28a7
        <copy file="${basedir}/icons/icon.ico" tofile="${zip-tmp}/${app.name}/icon.ico" overwrite="true"/>
        
        <!-- Copy the Autopsy documentation to the docs folder -->
        <copy flatten="true" todir="${zip-tmp}/${app.name}/docs">
            <fileset dir="${basedir}/docs/doxygen-user/user-docs"/>
        </copy>

        <property name="app.property.file" value="${zip-tmp}/${app.name}/etc/${app.name}.conf" />
<<<<<<< HEAD
        <!-- for Japanese localized version add option:  -Duser.language=ja -->        
        <property name="jvm.options" value="&quot;--branding ${app.name} -J-Xms24m -J-Xmx4G -J-XX:MaxPermSize=128M -J-Xverify:none -J-XX:+UseG1GC -J-XX:+UseStringDeduplication -J-Xdock:name=${app.title}&quot;" />
=======
        <var name="jvm-value" value="--branding ${app.name} -J-Xms24m -J-Xmx4G -J-Xverify:none -J-XX:+UseG1GC -J-XX:+UseStringDeduplication"/>
        <!-- for Japanese localized version add option:  -Duser.language=ja -->
        
            
            <if>
                <equals arg1="${os.family}" arg2="mac"/>
                <then>
                    <property name="jvm.options" value="&quot;${jvm-value} -J-Xdock:name=${app.title}&quot;"/>
                </then>
                <else>
                    <property name="jvm.options" value="&quot;${jvm-value}&quot;"/>
                </else>
            </if>
                
>>>>>>> 3b7a28a7
        <propertyfile file="${app.property.file}">
            <!-- Note: can be higher on 64 bit systems, should be in sync with project.properties -->
            <entry key="default_options" value="@JVM_OPTIONS" />
        </propertyfile>
        <!-- workaround for ant escaping : and = when setting properties -->
        <replace file="${app.property.file}" token="@JVM_OPTIONS" value="${jvm.options}" />
        
        <!-- We want to remove the dlls in autopsy/modules/lib because they will
             shadow the files in the autopsy/modules/lib/ARCHITECTURE folder in the JAR.
             These files are legacy from when we used to copy the dlls to this location. 
             This check should do away in the future. Added Sept '13-->
        <delete failonerror="false">
            <fileset dir="${zip-tmp}/${app.name}/autopsy/modules/lib">
                <include name="libtsk_jni.dll" />
                <include name="libewf.dll" />
                <include name="libvmdk.dll"/>
                <include name="libvhdi.dll"/>
                <include name="zlib.dll" />
                <include name="libintl-8.dll"/>
                <include name="libiconv-2.dll"/>
                <include name="ssleay32.dll"/>
                <include name="libeay32.dll"/>
                <include name="libpq.dll"/>
            </fileset>
        </delete>
        
        <!-- step (4) zip again, but with the version numbers in the dir -->
        <zip destfile="${nbdist.dir}/${app.name}-${app.version}.zip">
            <zipfileset dir="${zip-tmp}/${app.name}"/>
        </zip>

        <delete dir="${zip-tmp}"/>
        <!-- <delete file="${nbdist.dir}/${app.name}.zip"/> -->
        
        <echo message=" "/>
        <echo message="cleaning and finalizing release" />
        <delete dir="${release.dir}"/>
    </target>
    
    <target name="getProps" depends="prop-files,input-build-type,input-version">
        <property name="nbdist.dir" value="dist"/>
    </target>
    
    <target name="prop-files">
        <property file="nbproject/private/private.properties"/>
        <property file="nbproject/project.properties"/>
    </target>
    
    <target name="input-build-type" unless="build.type">
        <input addProperty="build.type"
            message="Enter the desired build type:"
                validargs="DEVELOPMENT,RELEASE"
                defaultvalue="DEVELOPMENT"/>
    </target>
    
    <target name="input-version" unless="app.version">
        <tstamp/>
        <property name="app.version" value="${DSTAMP}"/>
    </target>
    
    
    <target name="-init" depends="-taskdefs,-convert-old-project,getProps,getJunit,copyLibsToBaseDir">
        <convertclusterpath from="${cluster.path.evaluated}" to="cluster.path.final" id="cluster.path.id"/>
        <sortsuitemodules unsortedmodules="${modules}" sortedmodulesproperty="modules.sorted"/>
        <property name="cluster" location="build/cluster"/>
        <echo level="verbose">Suite in ${basedir} with clusters ${cluster.path.final}, build cluster ${cluster}, and sorted modules ${modules.sorted}</echo>
        <!-- synchronize with SuiteProject -->
        <property name="disabled.modules" value=""/>
        <property name="enabled.clusters" value=""/>
        <property name="disabled.clusters" value=""/>

        <property name="branding.dir" location="branding"/>
        <property name="dist.dir" location="dist"/>
        
        <condition property="run.branding"> <!-- #84689 -->
            <and>
                <available file="${branding.dir}" type="dir"/>
                <isset property="branding.token"/>
            </and>
        </condition>
    </target>
    
    <!-- override build to add branding -->
    <target name="build" depends="build-brand,suite.build" description="Compiles autopsy and produces a basic branded build that can run on a dev system" />
 
    <target name="build-brand" depends="-init">
        
        <echo>${app.name} branding</echo>
          
        <propertyfile
        file="${branding.dir}/core/core.jar/org/netbeans/core/startup/Bundle.properties" 
        comment="Updated by build script">
            <entry key="currentVersion" value="${app.title} ${app.version}" />
        </propertyfile>
 
        <propertyfile
        file="${branding.dir}/modules/org-netbeans-core-windows.jar/org/netbeans/core/windows/view/ui/Bundle.properties"
        comment="Updated by build script">
            <entry key="CTL_MainWindow_Title" value="${app.title} ${app.version}" />
            <entry key="CTL_MainWindow_Title_No_Project" value="${app.title} ${app.version}" />
        </propertyfile>
        
        <propertyfile
        file="${basedir}/Core/src/org/sleuthkit/autopsy/coreutils/Version.properties"
        comment="Updated by build script">
            <entry key="app.name" value="${app.title}" />
            <entry key="app.version" value="${app.version}" />
            <entry key="build.type" value="${build.type}" />
        </propertyfile>
    </target>
    
    <!-- This seems really bad to be hard coded, but I couldn't find a better solution -->
    <path id="jni-path">
        <pathelement location="${basedir}/build/cluster/modules/org-sleuthkit-datamodel.jar"/>
        <path refid="cluster.path.id" />
    </path>
    
    <target name="jni" depends="build,findTSK">
        <javah verbose="yes" outputFile="${env.TSK_HOME}/bindings/java/tsk_jni/tsk_jni/dataModel_SleuthkitJNI.h">
            <class name="org.sleuthkit.datamodel.SleuthkitJNI" />
            <classpath  refid="jni-path"/>
        </javah>
    </target>
    
    
    <target name="doxygen" description="build doxygen docs, requires doxygen in PATH" depends="-init,-hide-excluded-modules">
        <!-- Delete older versions -->
        <delete includeemptydirs="true">
            <fileset dir="${basedir}/docs/doxygen/doxygen_docs" includes="**/*"/>
        </delete>
        <delete includeemptydirs="true" failonerror="false">
            <fileset dir="${basedir}/docs/doxygen-user/user-docs" includes="**/*"/>
        </delete>
        
        <!-- Generate new -->
        <exec executable="doxygen" dir="${basedir}/docs/doxygen">
            <arg value="Doxyfile"/>
        </exec>
        <exec executable="doxygen" dir="${basedir}/docs/doxygen-user">
            <arg value="Doxyfile"/>
        </exec>
    </target>
    
    <target name="check-release">
        <condition property="is-release">
            <and>
                <equals arg1="${build.type}" arg2="RELEASE"/>
                <isset property="update_versions"/>
                <equals arg1="${update_versions}" arg2="true"/>
            </and>
        </condition>
    </target>
    
    <target name="versioning-script-if-release" if="is-release">
        <exec dir="${basedir}" executable="python" failonerror="true">
            <arg line="update_versions.py -a" />
        </exec>
    </target>
    
    <target name="versioning-script-if-not-release" unless="is-release">
        <exec dir="${basedir}" executable="python" failonerror="true">
            <arg value="update_versions.py" />
        </exec>
    </target>
    
    <target name="versioning-script" depends="check-release, versioning-script-if-release, versioning-script-if-not-release"/>
     
    <target name="build-installer" depends="getProps, doxygen, build-zip" description="Builds Autopsy installer.">
        <delete dir="${nbdist.dir}/${app.name}-installer" quiet="true"/>
        <unzip src="${nbdist.dir}/${app.name}-${app.version}.zip" dest="${nbdist.dir}/${app.name}-installer"/>
	    
        <!-- Disable the Experimental module by default for the installed version.  Need to update .lastModified time for change to be seen. -->
        <replace file="${nbdist.dir}/${app.name}-installer/autopsy/config/modules/org-sleuthkit-autopsy-experimental.xml" token="&lt;param name=&quot;enabled&quot;&gt;true&lt;/param&gt;" value="&lt;param name=&quot;enabled&quot;&gt;false&lt;/param&gt;"/>
        <echo file="${nbdist.dir}/${app.name}-installer/autopsy/.lastModified" message="" />
        
        <antcall target="build-installer-${os.family}" />
    </target>
</project><|MERGE_RESOLUTION|>--- conflicted
+++ resolved
@@ -32,16 +32,12 @@
     </condition>  
     <condition property="os.family" value="windows">  
         <os family="windows"/>  
-<<<<<<< HEAD
     </condition>  
-=======
-    </condition> 
     
     <condition property="os.family" value="mac">  
         <os family="mac"/>  
     </condition> 
      
->>>>>>> 3b7a28a7
     <import file="build-${os.family}.xml"/> 
     
     <!-- Third party tools dependencies -->
@@ -91,17 +87,7 @@
         <copy file="${basedir}/LICENSE-2.0.txt" tofile="${zip-tmp}/${app.name}/LICENSE-2.0.txt"/>
         <copy file="${basedir}/NEWS.txt" tofile="${zip-tmp}/${app.name}/NEWS.txt"/>
         <copy file="${basedir}/KNOWN_ISSUES.txt" tofile="${zip-tmp}/${app.name}/KNOWN_ISSUES.txt"/>
-<<<<<<< HEAD
         <unzip src="${thirdparty.dir}/gstreamer/${os.family}/i386/0.10.7/gstreamer.zip" dest="${zip-tmp}/${app.name}/gstreamer"/>
-=======
-        <if>
-            <equals arg1="${os.family}" arg2="windows"/>
-            <then>
-                <unzip src="${thirdparty.dir}/gstreamer/${os.family}/i386/0.10.7/gstreamer.zip" dest="${zip-tmp}/${app.name}/gstreamer"/>
-            </then>
-        </if>
-        
->>>>>>> 3b7a28a7
         <copy file="${basedir}/icons/icon.ico" tofile="${zip-tmp}/${app.name}/icon.ico" overwrite="true"/>
         
         <!-- Copy the Autopsy documentation to the docs folder -->
@@ -110,11 +96,6 @@
         </copy>
 
         <property name="app.property.file" value="${zip-tmp}/${app.name}/etc/${app.name}.conf" />
-<<<<<<< HEAD
-        <!-- for Japanese localized version add option:  -Duser.language=ja -->        
-        <property name="jvm.options" value="&quot;--branding ${app.name} -J-Xms24m -J-Xmx4G -J-XX:MaxPermSize=128M -J-Xverify:none -J-XX:+UseG1GC -J-XX:+UseStringDeduplication -J-Xdock:name=${app.title}&quot;" />
-=======
-        <var name="jvm-value" value="--branding ${app.name} -J-Xms24m -J-Xmx4G -J-Xverify:none -J-XX:+UseG1GC -J-XX:+UseStringDeduplication"/>
         <!-- for Japanese localized version add option:  -Duser.language=ja -->
         
             
@@ -128,7 +109,6 @@
                 </else>
             </if>
                 
->>>>>>> 3b7a28a7
         <propertyfile file="${app.property.file}">
             <!-- Note: can be higher on 64 bit systems, should be in sync with project.properties -->
             <entry key="default_options" value="@JVM_OPTIONS" />
