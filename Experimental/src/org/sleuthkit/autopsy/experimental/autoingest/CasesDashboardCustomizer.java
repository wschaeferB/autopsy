/*
 * Autopsy Forensic Browser
 *
 * Copyright 2019-2019 Basis Technology Corp.
 * Contact: carrier <at> sleuthkit <dot> org
 *
 * Licensed under the Apache License, Version 2.0 (the "License");
 * you may not use this file except in compliance with the License.
 * You may obtain a copy of the License at
 *
 *     http://www.apache.org/licenses/LICENSE-2.0
 * 9
 * Unless required by applicable law or agreed to in writing, software
 * distributed under the License is distributed on an "AS IS" BASIS,
 * WITHOUT WARRANTIES OR CONDITIONS OF ANY KIND, either express or implied.
 * See the License for the specific language governing permissions and
 * limitations under the License.
 */
package org.sleuthkit.autopsy.experimental.autoingest;

import java.io.File;
import java.nio.file.Paths;
import java.util.ArrayList;
import java.util.List;
import javax.swing.Action;
import org.sleuthkit.autopsy.casemodule.multiusercases.CaseNodeData;
import org.sleuthkit.autopsy.casemodule.multiusercasesbrowser.MultiUserCaseBrowserCustomizer;
import org.sleuthkit.autopsy.coreutils.PlatformUtil;

/**
 * A customizer for the multi-user case browser panel used in the administrative
 * dashboard for auto ingest cases to present a tabular view of the multi-user
 * cases known to the coordination service.
 */
final class CasesDashboardCustomizer implements MultiUserCaseBrowserCustomizer {

    private final static String ADMIN_EXT_ACCESS_FILE_NAME = "adminext"; // NON-NLS
    private final static String ADMIN_EXT_ACCESS_FILE_PATH = Paths.get(PlatformUtil.getUserConfigDirectory(), ADMIN_EXT_ACCESS_FILE_NAME).toString();
    private final DeleteCaseAction deleteCaseAction;
    private final DeleteCaseInputAction deleteCaseInputAction;
    private final DeleteCaseOutputAction deleteCaseOutputAction;
<<<<<<< HEAD
    private final DeleteCaseInputAndOutputAction deleteAllAction;
=======
    private final DeleteCaseInputAndOutputAction deleteCaseInputAndOutputAction;
>>>>>>> 7877da3e

    /**
     * Constructs a customizer for the multi-user case browser panel used in the
     * administrative dashboard for auto ingest cases to present a tabular view
     * of the multi-user cases known to the coordination service.
     *
     * @param executor An executor for tasks for actions that do work in the
     *                 background.
     */
    CasesDashboardCustomizer() {
        /*
         * These actions are shared by all nodes in order to support multiple
         * selection.
         */
        deleteCaseAction = new DeleteCaseAction();
        deleteCaseInputAction = new DeleteCaseInputAction();
        deleteCaseOutputAction = new DeleteCaseOutputAction();
<<<<<<< HEAD
        deleteAllAction = new DeleteCaseInputAndOutputAction();
=======
        deleteCaseInputAndOutputAction = new DeleteCaseInputAndOutputAction();
>>>>>>> 7877da3e
    }

    @Override
    public List<Column> getColumns() {
        List<Column> properties = new ArrayList<>();
        properties.add(Column.CREATE_DATE);
        properties.add(Column.LAST_ACCESS_DATE);
        properties.add(Column.DIRECTORY);
        properties.add(Column.MANIFEST_FILE_ZNODES_DELETE_STATUS);
        if (CasesDashboardCustomizer.extendedFeaturesAreEnabled()) {
            properties.add(Column.DATA_SOURCES_DELETE_STATUS);
        }
        properties.add(Column.TEXT_INDEX_DELETE_STATUS);
        properties.add(Column.CASE_DB_DELETE_STATUS);
        properties.add(Column.CASE_DIR_DELETE_STATUS);
        return properties;
    }

    @Override
    public List<SortColumn> getSortColumns() {
        List<SortColumn> sortColumns = new ArrayList<>();
        sortColumns.add(new SortColumn(Column.DISPLAY_NAME, true, 1));
        return sortColumns;
    }

    @Override
    public boolean allowMultiSelect() {
        return true;
    }

    @Override
    public List<Action> getActions(CaseNodeData nodeData) {
        List<Action> actions = new ArrayList<>();
        actions.add(new OpenCaseAction(nodeData));
        actions.add(new OpenAutoIngestLogAction(nodeData));
        if (CasesDashboardCustomizer.extendedFeaturesAreEnabled()) {
            actions.add(deleteCaseInputAction);
            actions.add(deleteCaseOutputAction);
<<<<<<< HEAD
            actions.add(deleteAllAction);
=======
            actions.add(deleteCaseInputAndOutputAction);
>>>>>>> 7877da3e
        } else {
            actions.add(deleteCaseAction);
        }
        return actions;
    }

    @Override
    public Action getPreferredAction(CaseNodeData nodeData) {
        return new OpenCaseAction(nodeData);
    }

    /**
     * Determines whether the extended system administrator features of the
     * cases dashboard are enabled.
     *
     * @return True or false.
     */
    static boolean extendedFeaturesAreEnabled() {
        File f = new File(ADMIN_EXT_ACCESS_FILE_PATH);
        return f.exists();
    }

}<|MERGE_RESOLUTION|>--- conflicted
+++ resolved
@@ -39,11 +39,7 @@
     private final DeleteCaseAction deleteCaseAction;
     private final DeleteCaseInputAction deleteCaseInputAction;
     private final DeleteCaseOutputAction deleteCaseOutputAction;
-<<<<<<< HEAD
-    private final DeleteCaseInputAndOutputAction deleteAllAction;
-=======
     private final DeleteCaseInputAndOutputAction deleteCaseInputAndOutputAction;
->>>>>>> 7877da3e
 
     /**
      * Constructs a customizer for the multi-user case browser panel used in the
@@ -61,11 +57,7 @@
         deleteCaseAction = new DeleteCaseAction();
         deleteCaseInputAction = new DeleteCaseInputAction();
         deleteCaseOutputAction = new DeleteCaseOutputAction();
-<<<<<<< HEAD
-        deleteAllAction = new DeleteCaseInputAndOutputAction();
-=======
         deleteCaseInputAndOutputAction = new DeleteCaseInputAndOutputAction();
->>>>>>> 7877da3e
     }
 
     @Override
@@ -104,11 +96,7 @@
         if (CasesDashboardCustomizer.extendedFeaturesAreEnabled()) {
             actions.add(deleteCaseInputAction);
             actions.add(deleteCaseOutputAction);
-<<<<<<< HEAD
-            actions.add(deleteAllAction);
-=======
             actions.add(deleteCaseInputAndOutputAction);
->>>>>>> 7877da3e
         } else {
             actions.add(deleteCaseAction);
         }
