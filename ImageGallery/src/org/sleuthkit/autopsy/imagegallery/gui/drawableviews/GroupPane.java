--- conflicted
+++ resolved
@@ -307,13 +307,8 @@
         slideShowPane.requestFocus();
         
     }
-<<<<<<< HEAD
 
     void syncCatToggle(DrawableFile file) {
-=======
-    
-    void syncCatToggle(DrawableFile<?> file) {
->>>>>>> fb0ddccd
         getToggleForCategory(file.getCategory()).setSelected(true);
     }
     
