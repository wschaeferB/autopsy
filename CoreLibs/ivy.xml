--- conflicted
+++ resolved
@@ -41,14 +41,9 @@
 
         <!-- timeline  -->
         <dependency conf="autopsy_core->*" org="joda-time" name="joda-time" rev="2.4" />
-<<<<<<< HEAD
         <dependency conf="autopsy_core->*" org="org.jfxtras" name="jfxtras-fxml" rev="8.0-r3" />
         <dependency conf="autopsy_core->*" org="org.jfxtras" name="jfxtras-controls" rev="8.0-r3" />
         <dependency conf="autopsy_core->*" org="org.jfxtras" name="jfxtras-common" rev="8.0-r3" />
-=======
-        <dependency conf="autopsy_core->*" org="org.jfxtras" name="jfxtras-fxml" rev="8.0-r1" />
-        <dependency conf="autopsy_core->*" org="org.jfxtras" name="jfxtras-controls" rev="8.0-r1" />
-        <dependency conf="autopsy_core->*" org="org.jfxtras" name="jfxtras-common" rev="8.0-r1" />
         
         <!-- image support for autopsy and image gallery -->
         <dependency conf="autopsy_core->*" org="com.twelvemonkeys.imageio" name="imageio-jpeg" rev="3.1.1" />
@@ -68,6 +63,5 @@
         <dependency conf="autopsy_core->*" org="com.twelvemonkeys.common" name="common-image" rev="3.1.1" />
         <dependency conf="autopsy_core->*" org="com.twelvemonkeys.imageio" name="imageio-core" rev="3.1.1" />
         <dependency conf="autopsy_core->*" org="com.twelvemonkeys.imageio" name="imageio-metadata" rev="3.1.1" />
->>>>>>> 19d525e8
     </dependencies>
 </ivy-module>