ArtifactMenuMouseAdapter_ExternalViewer_label=Open in external viewer
ArtifactMenuMouseAdapter_label=Extract Files
ArtifactsListPanel.dateColumn.name=Date/Time
ArtifactsListPanel.fileNameColumn.name=Name
ArtifactsListPanel.mimeTypeColumn.name=MIME Type
ArtifactsListPanel.noResultsFound.text=No results found
ArtifactsListPanel.termColumn.name=Term
ArtifactsListPanel.titleColumn.name=Title
ArtifactsListPanel.urlColumn.name=URL
ArtifactsListPanel.value.noValue=No value available.
ArtifactTypeFilterPanel.selectionNeeded.text=At least one Result type must be selected.
CTL_OpenDiscoveryAction=Discovery
DataSourceFilterPanel.error.text=At least one data source must be selected.
# {0} - dataSourceName
DataSourceModuleWrapper.exifModule.text=Picture Analyzer module was not run on data source: {0}\n
# {0} - dataSourceName
DataSourceModuleWrapper.fileTypeModule.text=File Type Identification module was not run on data source: {0}\n
# {0} - dataSourceName
DataSourceModuleWrapper.hashModule.text=Hash Lookup module was not run on data source: {0}\n
# {0} - timeZone
DateFilterPanel.dateRange.text=Date Range ({0}):
DateFilterPanel.invalidRange.text=Range or Only Last must be selected.
DateFilterPanel.startAfterEnd.text=Start date should be before the end date when both are enabled.
DateFilterPanel.startOrEndNeeded.text=A start or end date must be specified to use the range filter.
DiscoveryDialog.name.text=Discovery
DiscoveryTopComponent.additionalFilters.text=; 
DiscoveryTopComponent.cancelButton.text=Cancel Search
DiscoveryTopComponent.domainSearch.text=Type: Domain
DiscoveryTopComponent.name=\ Discovery
DiscoveryTopComponent.newSearch.text=New Search
DiscoveryTopComponent.searchCancelled.text=Search has been cancelled.
# {0} - search
DiscoveryTopComponent.searchComplete.text=Results with {0}
DiscoveryTopComponent.searchError.text=Error no type specified for search.
# {0} - searchType
DiscoveryTopComponent.searchInProgress.text=Performing search for results of type {0}. Please wait.
DiscoveryUiUtility.bytes.text=bytes
DiscoveryUiUtility.gigaBytes.text=GB
DiscoveryUiUtility.kiloBytes.text=KB
DiscoveryUiUtility.megaBytes.text=MB
# {0} - fileSize
# {1} - units
DiscoveryUiUtility.sizeLabel.text=Size: {0} {1}
DiscoveryUiUtility.terraBytes.text=TB
# {0} - file name
DiscoveryUiUtils.genVideoThumb.progress.text=extracting temporary file {0}
DiscoveryUiUtils.isDeleted.text=All instances of file are deleted.
DiscoveryUiUtils.resultsIncomplete.text=Discovery results may be incomplete
# {0} - otherInstanceCount
DocumentPanel.nameLabel.more.text=\ and {0} more
DocumentPanel.noImageExtraction.text=0 of ? images
DocumentPanel.numberOfImages.noImages=No images
# {0} - numberOfImages
DocumentPanel.numberOfImages.text=1 of {0} images
DocumentWrapper.previewInitialValue=Preview not generated yet.
DomainDetailsPanel.miniTimelineTitle.text=Timeline
# {0} - startDate
# {1} - endDate
DomainSummaryPanel.activity.text=Activity: {0} to {1}
DomainSummaryPanel.category.text=Category: 
DomainSummaryPanel.downloads.text=Files downloaded: 
DomainSummaryPanel.known.text=User role: Known account type(s)
DomainSummaryPanel.loadingImages.text=Loading thumbnail...
<<<<<<< HEAD
DomainSummaryPanel.notability.text=Domain notability: 
DomainSummaryPanel.pages.text=Page views in past 60 days: 
DomainSummaryPanel.totalPages.text=Total page views: 
DomainSummaryPanel.unknown.text=User role: Unknown
=======
DomainSummaryPanel.no.text=No
DomainSummaryPanel.notability.text=Previously tagged as notable: 
DomainSummaryPanel.pages.text=Page views in past 60 days: 
DomainSummaryPanel.totalPages.text=Total page views: 
DomainSummaryPanel.unknown.text=User role: Unknown
DomainSummaryPanel.yes.text=Yes
>>>>>>> ae22b99c
GroupsListPanel.noDomainResults.message.text=No domains were found for the selected filters.\n\nReminder:\n  -The Recent Activity module must be run on each data source you want to find results in.\n  -The Central Repository module must be run on each data source if you want to filter or sort by past occurrences.\n  -The iOS Analyzer (iLEAPP) module must be run on each data source which contains data from an iOS device.\n
GroupsListPanel.noFileResults.message.text=No files were found for the selected filters.\n\nReminder:\n  -The File Type Identification module must be run on each data source you want to find results in.\n  -The Hash Lookup module must be run on each data source if you want to filter by past occurrence.\n  -The Picture Analyzer module must be run on each data source if you are filtering by User Created content.
GroupsListPanel.noResults.title.text=No results found
HashSetFilterPanel.error.text=At least one hash set name must be selected.
ImageThumbnailPanel.isDeleted.text=All instances of file are deleted.
# {0} - otherInstanceCount
ImageThumbnailPanel.nameLabel.more.text=\ and {0} more
InterestingItemsFilterPanel.error.text=At least one interesting file set name must be selected.
LoadingPanel.loading.text=Loading, please wait.
# {0} - resultInfo
LoadingPanel.retrieving.text=Retrieving results for {0}.
MiniTimelineArtifactListPanel.descriptionColumn.name=\ Description
MiniTimelineArtifactListPanel.typeColumn.name=Result Type
MiniTimelineArtifactListPanel.value.noValue=No value available.
MiniTimelineDateListPanel.countColumn.name=Count
MiniTimelineDateListPanel.dateColumn.name=Date
MiniTimelineDateListPanel.value.noValue=No value available.
MiniTimelinePanel.loadingPanel.details=the Timeline view
MonthAbbreviation.aprilAbbrev=Apr
MonthAbbreviation.augustAbbrev=Aug
MonthAbbreviation.decemberAbbrev=Dec
MonthAbbreviation.feburaryAbbrev=Feb
MonthAbbreviation.januraryAbbrev=Jan
MonthAbbreviation.julyAbbrev=Jul
MonthAbbreviation.juneAbbrev=Jun
MonthAbbreviation.marchAbbrev=Mar
MonthAbbreviation.mayAbbrev=May
MonthAbbreviation.novemberAbbrev=Nov
MonthAbbreviation.octoberAbbrev=Oct
MonthAbbreviation.septemberAbbrev=Sep
ObjectDetectedFilterPanel.error.text=At least one object type name must be selected.
ParentFolderFilterPanel.error.text=At least one parent path must be entered.
PastOccurrencesFilterPanel.error.text=At least one value in the past occurrence filter must be selected.
# {0} - currentPage
# {1} - totalPages
ResultsPanel.currentPage.displayValue=Page: {0} of {1}
# To change this license header, choose License Headers in Project Properties.
# To change this template file, choose Tools | Templates
# and open the template in the editor.
ResultsPanel.currentPageLabel.text=Page: -
DiscoveryDialog.sortingPanel.border.title=Step 3: Choose display settings
DiscoveryDialog.searchButton.text=Search
DiscoveryDialog.domainsButton.text=Domains
DiscoveryDialog.groupByLabel.text=Group By:
DiscoveryDialog.step1Label.text=Step 1: Choose result type
DiscoveryDialog.orderByLabel.text=Order Within Groups By:
DiscoveryDialog.documentsButton.text=Documents
DiscoveryDialog.orderGroupsByLabel.text=Order Groups By:
DiscoveryDialog.videosButton.text=Videos
DiscoveryDialog.imagesButton.text=Images
ResultsPanel.documentPreview.text=Document preview creation cancelled.
# {0} - selectedPage
# {1} - maxPage
ResultsPanel.invalidPageNumber.message=The selected page number {0} does not exist. Please select a value from 1 to {1}.
ResultsPanel.invalidPageNumber.title=Invalid Page Number
ResultsPanel.openInExternalViewer.name=Open in External Viewer
ResultsPanel.unableToCreate.text=Unable to create summary.
ResultsPanel.viewFileInDir.name=View File in Directory
SizeFilterPanel.error.text=At least one size must be selected.
VideoFilterPanel.videoFiltersSplitPane.border.title=Step 2: Filter which videos to show
DataSourceFilterPanel.dataSourceCheckbox.text=Data Source:
ParentFolderFilterPanel.parentLabel.text_1=(All will be used)
ParentFolderFilterPanel.parentCheckbox.text_1=Parent Folder:
ParentFolderFilterPanel.addButton.text_1=Add
ParentFolderFilterPanel.deleteButton.text_1=Delete
ParentFolderFilterPanel.excludeRadioButton.text_1=Exclude
ParentFolderFilterPanel.substringRadioButton.text_1=Substring
ParentFolderFilterPanel.includeRadioButton.text_1=Include
ParentFolderFilterPanel.fullRadioButton.text_1=Full
UserCreatedFilterPanel.userCreatedCheckbox.text_1=Possibly User Created
GroupListPanel.groupKeyList.border.title=Groups
ResultsSplitPaneDivider.detailsLabel.text=Details Area
ResultsSplitPaneDivider.showButton.text=
ResultsSplitPaneDivider.hideButton.text=
ImageFilterPanel.imageFiltersSplitPane.toolTipText=
ImageFilterPanel.imageFiltersSplitPane.border.title=Step 2: Filter which images to show
ArtifactTypeFilterPanel.artifactTypeCheckbox.text=Result Type:
InterestingItemsFilterPanel.interestingItemsCheckbox.text=Interesting Item:
DocumentPanel.fileSizeLabel.toolTipText=
DocumentPanel.isDeletedLabel.toolTipText=
DomainFilterPanel.domainFiltersSplitPane.toolTipText=
DomainFilterPanel.domainFiltersSplitPane.border.title=Step 2: Filter which domains to show
SizeFilterPanel.sizeCheckbox.text=File Size:
DateFilterPanel.endCheckBox.text=End:
DateFilterPanel.startCheckBox.text=Start:
DateFilterPanel.daysLabel.text=days of activity
ImageThumbnailPanel.isDeletedLabel.toolTipText=
ResultsPanel.pageControlsLabel.text=Pages:
ResultsPanel.currentPageLabel.text=Page: -
ResultsPanel.pageSizeLabel.text=Page Size:
ResultsPanel.gotoPageLabel.text=Go to Page:
# To change this license header, choose License Headers in Project Properties.
# To change this template file, choose Tools | Templates
# and open the template in the editor.
HashSetFilterPanel.hashSetCheckbox.text=Hash Set:
PastOccurrencesFilterPanel.pastOccurrencesCheckbox.text=Past Occurrences:
DocumentFilterPanel.documentsFiltersSplitPane.border.title=Step 2: Filter which documents to show
ObjectDetectedFilterPanel.text=Object Detected:
DateFilterPanel.mostRecentRadioButton.text=Only last:
DateFilterPanel.dateFilterCheckBox.text=Date Filter:
DomainSummaryPanel.pagesLabel.text=
DomainSummaryPanel.filesDownloadedLabel.text=
FileDetailsPanel.instancesList.border.title=Instances
CookieDetailsPanel.jLabel1.text=Artifact:
CookieDetailsPanel.jLabel2.text=
PreviouslyNotableFilterPanel.text_1=Include only previously notable domains
KnownAccountTypeFilterPanel.text_1=Include only domains with a known account type
LoadingPanel.detailsLabel.AccessibleContext.accessibleName=detailsLabel
VideoThumbnailPanel.bytes.text=bytes
VideoThumbnailPanel.deleted.text=All instances of file are deleted.
VideoThumbnailPanel.gigaBytes.text=GB
VideoThumbnailPanel.kiloBytes.text=KB
VideoThumbnailPanel.megaBytes.text=MB
# {0} - otherInstanceCount
VideoThumbnailPanel.nameLabel.more.text=\ and {0} more
# {0} - fileSize
# {1} - units
VideoThumbnailPanel.sizeLabel.text=Size: {0} {1}
VideoThumbnailPanel.terraBytes.text=TB<|MERGE_RESOLUTION|>--- conflicted
+++ resolved
@@ -61,19 +61,12 @@
 DomainSummaryPanel.downloads.text=Files downloaded: 
 DomainSummaryPanel.known.text=User role: Known account type(s)
 DomainSummaryPanel.loadingImages.text=Loading thumbnail...
-<<<<<<< HEAD
-DomainSummaryPanel.notability.text=Domain notability: 
-DomainSummaryPanel.pages.text=Page views in past 60 days: 
-DomainSummaryPanel.totalPages.text=Total page views: 
-DomainSummaryPanel.unknown.text=User role: Unknown
-=======
 DomainSummaryPanel.no.text=No
 DomainSummaryPanel.notability.text=Previously tagged as notable: 
 DomainSummaryPanel.pages.text=Page views in past 60 days: 
 DomainSummaryPanel.totalPages.text=Total page views: 
 DomainSummaryPanel.unknown.text=User role: Unknown
 DomainSummaryPanel.yes.text=Yes
->>>>>>> ae22b99c
 GroupsListPanel.noDomainResults.message.text=No domains were found for the selected filters.\n\nReminder:\n  -The Recent Activity module must be run on each data source you want to find results in.\n  -The Central Repository module must be run on each data source if you want to filter or sort by past occurrences.\n  -The iOS Analyzer (iLEAPP) module must be run on each data source which contains data from an iOS device.\n
 GroupsListPanel.noFileResults.message.text=No files were found for the selected filters.\n\nReminder:\n  -The File Type Identification module must be run on each data source you want to find results in.\n  -The Hash Lookup module must be run on each data source if you want to filter by past occurrence.\n  -The Picture Analyzer module must be run on each data source if you are filtering by User Created content.
 GroupsListPanel.noResults.title.text=No results found
