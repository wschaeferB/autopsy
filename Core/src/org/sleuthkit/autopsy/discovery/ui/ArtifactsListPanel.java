/*
 * Autopsy
 *
 * Copyright 2020 Basis Technology Corp.
 * Contact: carrier <at> sleuthkit <dot> org
 *
 * Licensed under the Apache License, Version 2.0 (the "License");
 * you may not use this file except in compliance with the License.
 * You may obtain a copy of the License at
 *
 *     http://www.apache.org/licenses/LICENSE-2.0
 *
 * Unless required by applicable law or agreed to in writing, software
 * distributed under the License is distributed on an "AS IS" BASIS,
 * WITHOUT WARRANTIES OR CONDITIONS OF ANY KIND, either express or implied.
 * See the License for the specific language governing permissions and
 * limitations under the License.
 */
package org.sleuthkit.autopsy.discovery.ui;

import java.util.ArrayList;
import java.util.List;
import java.util.logging.Level;
import javax.swing.JPanel;
import javax.swing.event.ListSelectionListener;
import javax.swing.table.AbstractTableModel;
import org.apache.commons.io.FilenameUtils;
import org.apache.commons.lang.StringUtils;
import org.openide.util.NbBundle;
import org.sleuthkit.autopsy.casemodule.Case;
import org.sleuthkit.autopsy.coreutils.Logger;
import org.sleuthkit.autopsy.coreutils.ThreadConfined;
import org.sleuthkit.datamodel.BlackboardArtifact;
import org.sleuthkit.datamodel.BlackboardAttribute;
import org.sleuthkit.datamodel.TskCoreException;

/**
 * Panel to display list of artifacts for selected domain.
 *
 */
class ArtifactsListPanel extends JPanel {

    private static final long serialVersionUID = 1L;
    private final DomainArtifactTableModel tableModel;
    private static final Logger logger = Logger.getLogger(ArtifactsListPanel.class.getName());

    /**
     * Creates new form ArtifactsListPanel.
     *
     * @param artifactType The type of artifact displayed in this table.
     */
<<<<<<< HEAD
    ArtifactsListPanel(BlackboardArtifact.ARTIFACT_TYPE artifactType) {
        tableModel = new DomainArtifactTableModel(artifactType);
        initComponents();
=======
    @ThreadConfined(type = ThreadConfined.ThreadType.AWT)
    ArtifactsListPanel(BlackboardArtifact.ARTIFACT_TYPE artifactType) {
        tableModel = new DomainArtifactTableModel(artifactType);
        initComponents();        
>>>>>>> 7038bd9f
        jTable1.getRowSorter().toggleSortOrder(0);
        jTable1.getRowSorter().toggleSortOrder(0);
    }

    /**
     * Add a listener to the table of artifacts to perform actions when an
     * artifact is selected.
     *
     * @param listener The listener to add to the table of artifacts.
     */
    @ThreadConfined(type = ThreadConfined.ThreadType.AWT)
    void addSelectionListener(ListSelectionListener listener) {
        jTable1.getSelectionModel().addListSelectionListener(listener);
    }

    /**
     * Remove a listener from the table of artifacts.
     *
     * @param listener The listener to remove from the table of artifacts.
     */
    @ThreadConfined(type = ThreadConfined.ThreadType.AWT)
    void removeListSelectionListener(ListSelectionListener listener) {
        jTable1.getSelectionModel().removeListSelectionListener(listener);
    }

    /**
     * The artifact which is currently selected, null if no artifact is
     * selected.
     *
     * @return The currently selected BlackboardArtifact or null if none is
     *         selected.
     */
    @ThreadConfined(type = ThreadConfined.ThreadType.AWT)
    BlackboardArtifact getSelectedArtifact() {
        int selectedIndex = jTable1.getSelectionModel().getLeadSelectionIndex();
        if (selectedIndex < jTable1.getSelectionModel().getMinSelectionIndex() || jTable1.getSelectionModel().getMaxSelectionIndex() < 0 || selectedIndex > jTable1.getSelectionModel().getMaxSelectionIndex()) {
            return null;
        }
        return tableModel.getArtifactByRow(jTable1.convertRowIndexToModel(selectedIndex));
    }

    /**
     * Whether the list of artifacts is empty.
     *
     * @return true if the list of artifacts is empty, false if there are
     *         artifacts.
     */
    @ThreadConfined(type = ThreadConfined.ThreadType.AWT)
    boolean isEmpty() {
        return tableModel.getRowCount() <= 0;
    }

    /**
     * Select the first available artifact in the list if it is not empty to
     * populate the panel to the right.
     */
    @ThreadConfined(type = ThreadConfined.ThreadType.AWT)
    void selectFirst() {
        if (!isEmpty()) {
            jTable1.setRowSelectionInterval(0, 0);
        } else {
            jTable1.clearSelection();
        }
    }

    /**
     * Add the specified list of artifacts to the list of artifacts which should
     * be displayed.
     *
     * @param artifactList The list of artifacts to display.
     */
    @ThreadConfined(type = ThreadConfined.ThreadType.AWT)
    void addArtifacts(List<BlackboardArtifact> artifactList) {
        tableModel.setContents(artifactList);
        jTable1.validate();
        jTable1.repaint();
        tableModel.fireTableDataChanged();
    }

    /**
     * Remove all artifacts from the list of artifacts displayed.
     */
    @ThreadConfined(type = ThreadConfined.ThreadType.AWT)
    void clearArtifacts() {
        tableModel.setContents(new ArrayList<>());
        tableModel.fireTableDataChanged();
    }

    /**
     * This method is called from within the constructor to initialize the form.
     * WARNING: Do NOT modify this code. The content of this method is always
     * regenerated by the Form Editor.
     */
    // <editor-fold defaultstate="collapsed" desc="Generated Code">//GEN-BEGIN:initComponents
    private void initComponents() {

        javax.swing.JScrollPane jScrollPane1 = new javax.swing.JScrollPane();
        jTable1 = new javax.swing.JTable();

        setOpaque(false);

        jScrollPane1.setBorder(null);

        jTable1.setAutoCreateRowSorter(true);
        jTable1.setModel(tableModel);
        jTable1.setSelectionMode(javax.swing.ListSelectionModel.SINGLE_SELECTION);
        jScrollPane1.setViewportView(jTable1);

        javax.swing.GroupLayout layout = new javax.swing.GroupLayout(this);
        this.setLayout(layout);
        layout.setHorizontalGroup(
            layout.createParallelGroup(javax.swing.GroupLayout.Alignment.LEADING)
            .addComponent(jScrollPane1, javax.swing.GroupLayout.DEFAULT_SIZE, 400, Short.MAX_VALUE)
        );
        layout.setVerticalGroup(
            layout.createParallelGroup(javax.swing.GroupLayout.Alignment.LEADING)
            .addComponent(jScrollPane1, javax.swing.GroupLayout.DEFAULT_SIZE, 607, Short.MAX_VALUE)
        );
    }// </editor-fold>//GEN-END:initComponents

    /**
     * Table model which allows the artifact table in this panel to mimic a list
     * of artifacts.
     */
    private class DomainArtifactTableModel extends AbstractTableModel {

        private static final long serialVersionUID = 1L;
        private final List<BlackboardArtifact> artifactList = new ArrayList<>();
        private final BlackboardArtifact.ARTIFACT_TYPE artifactType;

        /**
         * Construct a new DomainArtifactTableModel.
         *
         * @param artifactType The type of artifact displayed in this table.
         */
<<<<<<< HEAD
=======
        @ThreadConfined(type = ThreadConfined.ThreadType.AWT)
>>>>>>> 7038bd9f
        DomainArtifactTableModel(BlackboardArtifact.ARTIFACT_TYPE artifactType) {
            this.artifactType = artifactType;
        }

        /**
         * Set the list of artifacts which should be represented by this table
         * model.
         *
         * @param artifacts The list of BlackboardArtifacts to represent.
         */
        @ThreadConfined(type = ThreadConfined.ThreadType.AWT)
        void setContents(List<BlackboardArtifact> artifacts) {
            jTable1.clearSelection();
            artifactList.clear();
            artifactList.addAll(artifacts);
        }

        @ThreadConfined(type = ThreadConfined.ThreadType.AWT)
        @Override
        public int getRowCount() {
            return artifactList.size();
        }

        @ThreadConfined(type = ThreadConfined.ThreadType.AWT)
        @Override
        public int getColumnCount() {
            if (artifactType == BlackboardArtifact.ARTIFACT_TYPE.TSK_WEB_CACHE) {
                return 3;
            } else {
                return 2;
            }
        }

        /**
         * Get the BlackboardArtifact at the specified row.
         *
         * @param rowIndex The row the artifact to return is at.
         *
         * @return The BlackboardArtifact at the specified row.
         */
        @ThreadConfined(type = ThreadConfined.ThreadType.AWT)
        BlackboardArtifact getArtifactByRow(int rowIndex) {
            return artifactList.get(rowIndex);
        }

        @ThreadConfined(type = ThreadConfined.ThreadType.AWT)
        @NbBundle.Messages({"ArtifactsListPanel.value.noValue=No value available."})
        @Override
        public Object getValueAt(int rowIndex, int columnIndex) {
            if (columnIndex < 2 || artifactType == BlackboardArtifact.ARTIFACT_TYPE.TSK_WEB_CACHE) {
                try {
                    for (BlackboardAttribute bba : getArtifactByRow(rowIndex).getAttributes()) {
                        if (!StringUtils.isBlank(bba.getDisplayString())) {
                            String stringFromAttribute = getStringForColumn(bba, columnIndex);
                            if (!StringUtils.isBlank(stringFromAttribute)) {
                                return stringFromAttribute;
                            }
                        }
                    }
                    return getFallbackValue(rowIndex, columnIndex);
                } catch (TskCoreException ex) {
                    logger.log(Level.WARNING, "Error getting attributes for artifact " + getArtifactByRow(rowIndex).getArtifactID(), ex);
                }
            }
            return Bundle.ArtifactsListPanel_value_noValue();
        }

        /**
         * Get the appropriate String for the specified column from the
         * BlackboardAttribute.
         *
         * @param bba         The BlackboardAttribute which may contain a value.
         * @param columnIndex The column the value will be displayed in.
         *
         * @return The value from the specified attribute which should be
         *         displayed in the specified column, null if the specified
         *         attribute does not contain a value for that column.
         *
         * @throws TskCoreException When unable to get abstract files based on
         *                          the TSK_PATH_ID.
         */
<<<<<<< HEAD
=======
        @ThreadConfined(type = ThreadConfined.ThreadType.AWT)
>>>>>>> 7038bd9f
        private String getStringForColumn(BlackboardAttribute bba, int columnIndex) throws TskCoreException {
            if (columnIndex == 0 && bba.getAttributeType().getTypeID() == BlackboardAttribute.ATTRIBUTE_TYPE.TSK_DATETIME_ACCESSED.getTypeID()) {
                return bba.getDisplayString();
            } else if (columnIndex == 1) {
                if (artifactType == BlackboardArtifact.ARTIFACT_TYPE.TSK_WEB_DOWNLOAD || artifactType == BlackboardArtifact.ARTIFACT_TYPE.TSK_WEB_CACHE) {
                    if (bba.getAttributeType().getTypeID() == BlackboardAttribute.ATTRIBUTE_TYPE.TSK_PATH_ID.getTypeID()) {
                        return Case.getCurrentCase().getSleuthkitCase().getAbstractFileById(bba.getValueLong()).getName();
                    } else if (bba.getAttributeType().getTypeID() == BlackboardAttribute.ATTRIBUTE_TYPE.TSK_PATH.getTypeID()) {
                        return FilenameUtils.getName(bba.getDisplayString());
                    }
                } else if (bba.getAttributeType().getTypeID() == BlackboardAttribute.ATTRIBUTE_TYPE.TSK_TITLE.getTypeID()) {
                    return bba.getDisplayString();
                }
            } else if (columnIndex == 2 && bba.getAttributeType().getTypeID() == BlackboardAttribute.ATTRIBUTE_TYPE.TSK_PATH_ID.getTypeID()) {
                return Case.getCurrentCase().getSleuthkitCase().getAbstractFileById(bba.getValueLong()).getMIMEType();
            }
            return null;
        }

        /**
         * Private helper method to use when the value we want for either date
         * or title is not available.
         *
         *
         * @param rowIndex    The row the artifact to return is at.
         * @param columnIndex The column index the attribute will be displayed
         *                    at.
         *
         * @return A string that can be used in place of the accessed date time
         *         attribute title when they are not available.
         *
         * @throws TskCoreException
         */
        @ThreadConfined(type = ThreadConfined.ThreadType.AWT)
        private String getFallbackValue(int rowIndex, int columnIndex) throws TskCoreException {
            for (BlackboardAttribute bba : getArtifactByRow(rowIndex).getAttributes()) {
                if (columnIndex == 0 && bba.getAttributeType().getTypeName().startsWith("TSK_DATETIME") && !StringUtils.isBlank(bba.getDisplayString())) {
                    return bba.getDisplayString();
                } else if (columnIndex == 1 && bba.getAttributeType().getTypeID() == BlackboardAttribute.ATTRIBUTE_TYPE.TSK_URL.getTypeID() && !StringUtils.isBlank(bba.getDisplayString())) {
                    return bba.getDisplayString();
                }
            }
            return Bundle.ArtifactsListPanel_value_noValue();
        }

        @ThreadConfined(type = ThreadConfined.ThreadType.AWT)
        @NbBundle.Messages({"ArtifactsListPanel.titleColumn.name=Title",
            "ArtifactsListPanel.fileNameColumn.name=Name",
            "ArtifactsListPanel.dateColumn.name=Date/Time",
            "ArtifactsListPanel.mimeTypeColumn.name=MIME Type"})
        @Override
        public String getColumnName(int column) {
            switch (column) {
                case 0:
                    return Bundle.ArtifactsListPanel_dateColumn_name();
                case 1:
                    if (artifactType == BlackboardArtifact.ARTIFACT_TYPE.TSK_WEB_CACHE || artifactType == BlackboardArtifact.ARTIFACT_TYPE.TSK_WEB_DOWNLOAD) {
                        return Bundle.ArtifactsListPanel_fileNameColumn_name();
                    } else {
                        return Bundle.ArtifactsListPanel_titleColumn_name();
                    }
                case 2:
                    return Bundle.ArtifactsListPanel_mimeTypeColumn_name();
                default:
                    return "";
            }
        }
    }

    // Variables declaration - do not modify//GEN-BEGIN:variables
    private javax.swing.JTable jTable1;
    // End of variables declaration//GEN-END:variables
}<|MERGE_RESOLUTION|>--- conflicted
+++ resolved
@@ -49,16 +49,10 @@
      *
      * @param artifactType The type of artifact displayed in this table.
      */
-<<<<<<< HEAD
-    ArtifactsListPanel(BlackboardArtifact.ARTIFACT_TYPE artifactType) {
-        tableModel = new DomainArtifactTableModel(artifactType);
-        initComponents();
-=======
     @ThreadConfined(type = ThreadConfined.ThreadType.AWT)
     ArtifactsListPanel(BlackboardArtifact.ARTIFACT_TYPE artifactType) {
         tableModel = new DomainArtifactTableModel(artifactType);
         initComponents();        
->>>>>>> 7038bd9f
         jTable1.getRowSorter().toggleSortOrder(0);
         jTable1.getRowSorter().toggleSortOrder(0);
     }
@@ -194,10 +188,7 @@
          *
          * @param artifactType The type of artifact displayed in this table.
          */
-<<<<<<< HEAD
-=======
-        @ThreadConfined(type = ThreadConfined.ThreadType.AWT)
->>>>>>> 7038bd9f
+        @ThreadConfined(type = ThreadConfined.ThreadType.AWT)
         DomainArtifactTableModel(BlackboardArtifact.ARTIFACT_TYPE artifactType) {
             this.artifactType = artifactType;
         }
@@ -279,10 +270,7 @@
          * @throws TskCoreException When unable to get abstract files based on
          *                          the TSK_PATH_ID.
          */
-<<<<<<< HEAD
-=======
-        @ThreadConfined(type = ThreadConfined.ThreadType.AWT)
->>>>>>> 7038bd9f
+        @ThreadConfined(type = ThreadConfined.ThreadType.AWT)
         private String getStringForColumn(BlackboardAttribute bba, int columnIndex) throws TskCoreException {
             if (columnIndex == 0 && bba.getAttributeType().getTypeID() == BlackboardAttribute.ATTRIBUTE_TYPE.TSK_DATETIME_ACCESSED.getTypeID()) {
                 return bba.getDisplayString();
