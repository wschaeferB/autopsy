--- conflicted
+++ resolved
@@ -99,25 +99,11 @@
                         && (JSplitPane.UNDEFINED_CONDITION != (int) evt.getNewValue())
                         && ((int) evt.getOldValue() != JSplitPane.UNDEFINED_CONDITION))) {
                     //Only change the saved location when it was a manual change by the user and not the animation or the window opening initially
-<<<<<<< HEAD
-                    if ((animator == null || !animator.isRunning())
-                            && evt.getNewValue() instanceof Integer
-                            && evt.getOldValue() instanceof Integer
-                            && ((int) evt.getNewValue() + 5) < (rightSplitPane.getHeight() - rightSplitPane.getDividerSize())
-                            && (JSplitPane.UNDEFINED_CONDITION != (int) evt.getNewValue())
-                            && ((int) evt.getOldValue() != JSplitPane.UNDEFINED_CONDITION)) {
-                        previousDividerLocation = (int) evt.getNewValue();
-                    }
-                }
-            }
-        });
-=======
                     previousDividerLocation = (int) evt.getNewValue();
                 }
             }
         }
         );
->>>>>>> ae22b99c
 
     }
 
@@ -149,10 +135,6 @@
      */
     public static DiscoveryTopComponent getTopComponent() {
         DiscoveryTopComponent discoveryTopComp = (DiscoveryTopComponent) WindowManager.getDefault().findTopComponent(PREFERRED_ID);
-<<<<<<< HEAD
-        discoveryTopComp.resetBottomComponent();
-=======
->>>>>>> ae22b99c
         return discoveryTopComp;
     }
 
