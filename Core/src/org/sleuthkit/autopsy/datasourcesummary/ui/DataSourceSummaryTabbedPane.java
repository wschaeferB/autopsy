--- conflicted
+++ resolved
@@ -117,13 +117,9 @@
             new DataSourceTab(Bundle.DataSourceSummaryTabbedPane_typesTab_title(), new TypesPanel()),
             new DataSourceTab(Bundle.DataSourceSummaryTabbedPane_userActivityTab_title(), new DataSourceSummaryUserActivityPanel()),
             new DataSourceTab(Bundle.DataSourceSummaryTabbedPane_recentFileTab_title(), new RecentFilesPanel()),
-<<<<<<< HEAD
+            new DataSourceTab(Bundle.DataSourceSummaryTabbedPane_analysisTab_title(), new AnalysisPanel()),
             new DataSourceTab(Bundle.DataSourceSummaryTabbedPane_ingestHistoryTab_title(), ingestHistoryPanel, ingestHistoryPanel::setDataSource, () -> {
             }),
-=======
-            new DataSourceTab(Bundle.DataSourceSummaryTabbedPane_analysisTab_title(), new AnalysisPanel()),
-            new DataSourceTab(Bundle.DataSourceSummaryTabbedPane_ingestHistoryTab_title(), ingestHistoryPanel, ingestHistoryPanel::setDataSource),
->>>>>>> 040086c2
             new DataSourceTab(Bundle.DataSourceSummaryTabbedPane_detailsTab_title(), new DataSourceSummaryDetailsPanel())
     );
 
@@ -134,7 +130,7 @@
      */
     public DataSourceSummaryTabbedPane() {
         initComponent();
-        
+
     }
 
     private void initComponent() {
