--- conflicted
+++ resolved
@@ -362,7 +362,7 @@
         } while (option == JOptionPane.OK_OPTION && !panel.isValidDefinition());
 
         if (option == JOptionPane.OK_OPTION) {
-<<<<<<< HEAD
+
             // While adding new profile(selectedPRofile == null), if a profile with same name already exists, do not add to the profiles hashMap.
             // In case of editing an existing profile(selectedProfile != null), following check is not performed.
             if (this.profiles.containsKey(panel.getProfileName()) && selectedProfile == null) {
@@ -371,8 +371,6 @@
                         panel.getProfileName()));
                 return;
             }
-=======
->>>>>>> 47b2f11a
             panel.saveSettings();
             load();
         }
@@ -385,10 +383,6 @@
 
     @Override
     public void store() {
-<<<<<<< HEAD
-=======
-        saveSettings();
->>>>>>> 47b2f11a
     }
 
     /**
