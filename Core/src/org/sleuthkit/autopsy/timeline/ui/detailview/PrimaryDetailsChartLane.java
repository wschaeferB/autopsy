--- conflicted
+++ resolved
@@ -29,9 +29,9 @@
 import org.openide.util.NbBundle;
 import org.sleuthkit.autopsy.coreutils.Logger;
 import org.sleuthkit.autopsy.coreutils.ThreadConfined;
-import org.sleuthkit.autopsy.timeline.datamodel.TimelineCacheException;
 import org.sleuthkit.autopsy.timeline.ui.ContextMenuProvider;
 import static org.sleuthkit.autopsy.timeline.ui.EventTypeUtils.getColor;
+import org.sleuthkit.datamodel.TskCoreException;
 import org.sleuthkit.datamodel.timeline.EventCluster;
 import org.sleuthkit.datamodel.timeline.EventStripe;
 
@@ -70,10 +70,10 @@
                     for (EventStripe stripe : change.getAddedSubList()) {
                         addEvent(stripe);
                     }
-                } catch (TimelineCacheException timelineCacheException) {
+                } catch (TskCoreException ex) {
                     Notifications.create().owner(getScene().getWindow())
                             .text(Bundle.PrimaryDetailsChartLane_stripeChangeListener_errorMessage()).showError();
-                    logger.log(Level.SEVERE, "Error adding stripe to chart lane.", timelineCacheException);
+                    logger.log(Level.SEVERE, "Error adding stripe to chart lane.", ex);
                 }
                 change.getRemoved().forEach(this::removeEvent);
             }
@@ -82,7 +82,7 @@
         for (EventStripe stripe : parentChart.getRootEventStripes()) {
             try {
                 addEvent(stripe);
-            } catch (TimelineCacheException ex) {
+            } catch (TskCoreException ex) {
                 Notifications.create().owner(getScene().getWindow())
                         .text(Bundle.PrimaryDetailsChartLane_stripeChangeListener_errorMessage())
                         .showError();
@@ -102,11 +102,7 @@
                 });
                 change.getAddedSubList().forEach(addedNode -> {
                     for (EventCluster range : addedNode.getEvent().getClusters()) {
-<<<<<<< HEAD
                         double y = dateAxis.getLayoutY() + PROJECTED_LINE_Y_OFFSET; //NOPMD y is standard coord name
-=======
-                        double y = dateAxis.getLayoutY() + PROJECTED_LINE_Y_OFFSET;
->>>>>>> 3b355e20
                         Line line
                                 = new Line(dateAxis.localToParent(getXForEpochMillis(range.getStartMillis()), 0).getX(), y,
                                         dateAxis.localToParent(getXForEpochMillis(range.getEndMillis()), 0).getX(), y);
@@ -138,5 +134,4 @@
             line.setEndY(getXAxis().getLayoutY() + PROJECTED_LINE_Y_OFFSET);
         }
     }
-
 }