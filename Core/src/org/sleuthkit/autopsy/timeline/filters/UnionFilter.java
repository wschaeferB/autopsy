/*
 * Autopsy Forensic Browser
 *
 * Copyright 2014-15 Basis Technology Corp.
 * Contact: carrier <at> sleuthkit <dot> org
 *
 * Licensed under the Apache License, Version 2.0 (the "License");
 * you may not use this file except in compliance with the License.
 * You may obtain a copy of the License at
 *
 *     http://www.apache.org/licenses/LICENSE-2.0
 *
 * Unless required by applicable law or agreed to in writing, software
 * distributed under the License is distributed on an "AS IS" BASIS,
 * WITHOUT WARRANTIES OR CONDITIONS OF ANY KIND, either express or implied.
 * See the License for the specific language governing permissions and
 * limitations under the License.
 */
package org.sleuthkit.autopsy.timeline.filters;

import javafx.collections.FXCollections;
import javafx.collections.ObservableList;

/**
 * Union(or) filter
 */
<<<<<<< HEAD
abstract public class UnionFilter extends CompoundFilter {
=======
abstract public class UnionFilter<SubFilterType extends Filter> extends CompoundFilter<SubFilterType> {
>>>>>>> c517eb4e

    public UnionFilter(ObservableList<SubFilterType> subFilters) {
        super(subFilters);
    }

    public UnionFilter() {
        super(FXCollections.<SubFilterType>observableArrayList());
    }

}<|MERGE_RESOLUTION|>--- conflicted
+++ resolved
@@ -24,11 +24,7 @@
 /**
  * Union(or) filter
  */
-<<<<<<< HEAD
-abstract public class UnionFilter extends CompoundFilter {
-=======
 abstract public class UnionFilter<SubFilterType extends Filter> extends CompoundFilter<SubFilterType> {
->>>>>>> c517eb4e
 
     public UnionFilter(ObservableList<SubFilterType> subFilters) {
         super(subFilters);
