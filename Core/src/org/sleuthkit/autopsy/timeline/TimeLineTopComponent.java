/*
 * Autopsy Forensic Browser
 *
 * Copyright 2011-2016 Basis Technology Corp.
 * Contact: carrier <at> sleuthkit <dot> org
 *
 * Licensed under the Apache License, Version 2.0 (the "License");
 * you may not use this file except in compliance with the License.
 * You may obtain a copy of the License at
 *
 *     http://www.apache.org/licenses/LICENSE-2.0
 *
 * Unless required by applicable law or agreed to in writing, software
 * distributed under the License is distributed on an "AS IS" BASIS,
 * WITHOUT WARRANTIES OR CONDITIONS OF ANY KIND, either express or implied.
 * See the License for the specific language governing permissions and
 * limitations under the License.
 */
package org.sleuthkit.autopsy.timeline;

import java.beans.PropertyVetoException;
import java.util.Collections;
import java.util.List;
import java.util.logging.Level;
import javafx.application.Platform;
import javafx.beans.InvalidationListener;
import javafx.beans.Observable;
import javafx.collections.ObservableList;
import javafx.scene.Scene;
import javafx.scene.control.SplitPane;
import javafx.scene.control.Tab;
import javafx.scene.control.TabPane;
import javafx.scene.image.ImageView;
import javafx.scene.input.KeyCode;
import javafx.scene.input.KeyCodeCombination;
import javafx.scene.input.KeyEvent;
import javafx.scene.layout.Priority;
import javafx.scene.layout.VBox;
import javax.swing.SwingUtilities;
import org.controlsfx.control.Notifications;
import org.joda.time.Interval;
import org.joda.time.format.DateTimeFormatter;
import org.openide.explorer.ExplorerManager;
import org.openide.explorer.ExplorerUtils;
import org.openide.nodes.AbstractNode;
import org.openide.nodes.Children;
import org.openide.nodes.Node;
import org.openide.util.NbBundle;
import org.openide.windows.Mode;
import org.openide.windows.TopComponent;
import static org.openide.windows.TopComponent.PROP_UNDOCKING_DISABLED;
import org.openide.windows.WindowManager;
import org.sleuthkit.autopsy.corecomponents.DataContentPanel;
import org.sleuthkit.autopsy.corecomponents.DataResultPanel;
import org.sleuthkit.autopsy.coreutils.Logger;
import org.sleuthkit.autopsy.coreutils.ThreadConfined;
import org.sleuthkit.autopsy.timeline.actions.Back;
import org.sleuthkit.autopsy.timeline.actions.Forward;
import org.sleuthkit.autopsy.timeline.explorernodes.EventNode;
import org.sleuthkit.autopsy.timeline.explorernodes.EventRootNode;
import org.sleuthkit.autopsy.timeline.ui.HistoryToolBar;
import org.sleuthkit.autopsy.timeline.ui.StatusBar;
import org.sleuthkit.autopsy.timeline.ui.TimeZonePanel;
import org.sleuthkit.autopsy.timeline.ui.ViewFrame;
import org.sleuthkit.autopsy.timeline.ui.detailview.tree.EventsTree;
import org.sleuthkit.autopsy.timeline.ui.filtering.FilterSetPanel;
import org.sleuthkit.autopsy.timeline.zooming.ZoomSettingsPane;
import org.sleuthkit.datamodel.TskCoreException;

/**
 * TopComponent for the Timeline feature.
 */
@TopComponent.Description(
        preferredID = "TimeLineTopComponent",
        //iconBase="SET/PATH/TO/ICON/HERE", 
        persistenceType = TopComponent.PERSISTENCE_NEVER)
@TopComponent.Registration(mode = "timeline", openAtStartup = false)
public final class TimeLineTopComponent extends TopComponent implements ExplorerManager.Provider {

    private static final Logger LOGGER = Logger.getLogger(TimeLineTopComponent.class.getName());

    @ThreadConfined(type = ThreadConfined.ThreadType.AWT)
    private final DataContentPanel contentViewerPanel;

    @ThreadConfined(type = ThreadConfined.ThreadType.AWT)
    private DataResultPanel dataResultPanel;

    @ThreadConfined(type = ThreadConfined.ThreadType.AWT)
    private final ExplorerManager em = new ExplorerManager();

    private final TimeLineController controller;

    /**
     * Listener that drives the result viewer or content viewer (depending on
     * view mode) according to the controller's selected event IDs
     */
    @NbBundle.Messages({"TimelineTopComponent.selectedEventListener.errorMsg=There was a problem getting the content for the selected event."})
    private final InvalidationListener selectedEventsListener = new InvalidationListener() {
        @Override
        public void invalidated(Observable observable) {
            ObservableList<Long> selectedEventIDs = controller.getSelectedEventIDs();

            //depending on the active view mode, we either update the dataResultPanel, or update the contentViewerPanel directly.
            switch (controller.getViewMode()) {
                case LIST:
<<<<<<< HEAD

                    //make an array of EventNodes for the selected events
                    EventNode[] childArray = new EventNode[selectedEventIDs.size()];
                    try {
                        for (int i = 0; i < selectedEventIDs.size(); i++) {
                            childArray[i] = EventNode.createEventNode(selectedEventIDs.get(i), controller.getEventsModel());
=======
                    if (selectedEventIDs.size() == 1) {
                        //if there is only one event selected, make a explorer node for it and push it to the content viewer.
                        try {
                            EventNode eventNode = EventNode.createEventNode(selectedEventIDs.get(0), controller.getEventsModel());
                            SwingUtilities.invokeLater(() -> {
                                //set node as selected for actions
                                em.setRootContext(eventNode);
                                try {
                                    em.setSelectedNodes(new Node[]{eventNode});
                                } catch (PropertyVetoException ex) {
                                    //I don't know why this would ever happen.
                                    LOGGER.log(Level.SEVERE, "Selecting the event node was vetoed.", ex); // NON-NLS
                                }
                                //push into content viewer.
                                contentViewerPanel.setNode(eventNode);
                            });
                        } catch (IllegalStateException ex) {
                            //Since the case is closed, the user probably doesn't care about this, just log it as a precaution.
                            LOGGER.log(Level.SEVERE, "There was no case open to lookup the Sleuthkit object backing a SingleEvent.", ex); // NON-NLS
                        } catch (TskCoreException ex) {
                            LOGGER.log(Level.SEVERE, "Failed to lookup Sleuthkit object backing a SingleEvent.", ex); // NON-NLS
                            Platform.runLater(() -> {
                                Notifications.create()
                                        .owner(jFXViewPanel.getScene().getWindow())
                                        .text(Bundle.TimelineTopComponent_selectedEventListener_errorMsg())
                                        .showError();
                            });
>>>>>>> a817c81e
                        }
                        Children children = new Children.Array();
                        children.add(childArray);

                        SwingUtilities.invokeLater(() -> {
                            //set generic container node as root context 
                            em.setRootContext(new AbstractNode(children));
                            try {
                                //set selected nodes for actions
                                em.setSelectedNodes(childArray);
                            } catch (PropertyVetoException ex) {
                                //I don't know why this would ever happen.
                                LOGGER.log(Level.SEVERE, "Selecting the event node was vetoed.", ex); // NON-NLS
                            }
                            //if there is only one event selected push it into content viewer.
                            if (selectedEventIDs.size() == 1) {
                                contentViewerPanel.setNode(childArray[0]);
                            } else {
                                contentViewerPanel.setNode(null);
                            }
                        });
                    } catch (IllegalStateException ex) {
                        //Since the case is closed, the user probably doesn't care about this, just log it as a precaution.
                        LOGGER.log(Level.SEVERE, "There was no case open to lookup the Sleuthkit object backing a SingleEvent.", ex); // NON-NLS
                    } catch (TskCoreException ex) {
                        LOGGER.log(Level.SEVERE, "Failed to lookup Sleuthkit object backing a SingleEvent.", ex); // NON-NLS
                        Platform.runLater(() -> {
                            Notifications.create()
                                    .owner(jFXVizPanel.getScene().getWindow())
                                    .text(Bundle.TimelineTopComponent_selectedEventListener_errorMsg())
                                    .showError();
                        });
                    }

                    break;
                case COUNTS:
                case DETAIL:
                    //make a root node with nodes for the selected events as children and push it to the result viewer.
                    EventRootNode rootNode = new EventRootNode(selectedEventIDs, controller.getEventsModel());
                    SwingUtilities.invokeLater(() -> {
                        dataResultPanel.setPath(getResultViewerSummaryString());
                        dataResultPanel.setNode(rootNode);
                    });
                    break;
                default:
                    throw new UnsupportedOperationException("Unknown view mode: " + controller.getViewMode());
            }
        }
    };

    /**
     * Constructor
     *
     * @param controller The TimeLineController for this topcomponent.
     */
    public TimeLineTopComponent(TimeLineController controller) {
        initComponents();
        associateLookup(ExplorerUtils.createLookup(em, getActionMap()));
        setName(NbBundle.getMessage(TimeLineTopComponent.class, "CTL_TimeLineTopComponent"));
        setToolTipText(NbBundle.getMessage(TimeLineTopComponent.class, "HINT_TimeLineTopComponent"));
        setIcon(WindowManager.getDefault().getMainWindow().getIconImage()); //use the same icon as main application

        this.controller = controller;

        //create linked result and content views
        contentViewerPanel = DataContentPanel.createInstance();
        dataResultPanel = DataResultPanel.createInstanceUninitialized("", "", Node.EMPTY, 0, contentViewerPanel);

        //add them to bottom splitpane
        horizontalSplitPane.setLeftComponent(dataResultPanel);
        horizontalSplitPane.setRightComponent(contentViewerPanel);

        dataResultPanel.open(); //get the explorermanager

        Platform.runLater(this::initFXComponents);

        //set up listeners 
        TimeLineController.getTimeZone().addListener(timeZone -> dataResultPanel.setPath(getResultViewerSummaryString()));
        controller.getSelectedEventIDs().addListener(selectedEventsListener);

        //Listen to ViewMode and adjust GUI componenets as needed.
        controller.viewModeProperty().addListener(viewMode -> {
            switch (controller.getViewMode()) {
                case COUNTS:
                case DETAIL:
                    /*
                     * For counts and details mode, restore the result table at
                     * the bottom left.
                     */
                    SwingUtilities.invokeLater(() -> {
                        splitYPane.remove(contentViewerPanel);
                        if ((horizontalSplitPane.getParent() == splitYPane) == false) {
                            splitYPane.setBottomComponent(horizontalSplitPane);
                            horizontalSplitPane.setRightComponent(contentViewerPanel);
                        }
                    });
                    break;
                case LIST:
                    /*
                     * For list mode, remove the result table, and let the
                     * content viewer expand across the bottom.
                     */
                    SwingUtilities.invokeLater(() -> {
                        splitYPane.setBottomComponent(contentViewerPanel);
                    });
                    break;
                default:
                    throw new UnsupportedOperationException("Unknown ViewMode: " + controller.getViewMode());
            }
        });
    }

    /**
     * Create and wire up JavaFX components of the interface
     */
    @NbBundle.Messages({
        "TimeLineTopComponent.eventsTab.name=Events",
        "TimeLineTopComponent.filterTab.name=Filters"})
    @ThreadConfined(type = ThreadConfined.ThreadType.JFX)
    void initFXComponents() {
        /////init componenets of left most column from top to bottom
        final TimeZonePanel timeZonePanel = new TimeZonePanel();
        VBox.setVgrow(timeZonePanel, Priority.SOMETIMES);
        HistoryToolBar historyToolBar = new HistoryToolBar(controller);
        final ZoomSettingsPane zoomSettingsPane = new ZoomSettingsPane(controller);

        //set up filter tab
        final Tab filterTab = new Tab(Bundle.TimeLineTopComponent_filterTab_name(), new FilterSetPanel(controller));
        filterTab.setClosable(false);
        filterTab.setGraphic(new ImageView("org/sleuthkit/autopsy/timeline/images/funnel.png")); // NON-NLS

        //set up events tab
        final EventsTree eventsTree = new EventsTree(controller);
        final Tab eventsTreeTab = new Tab(Bundle.TimeLineTopComponent_eventsTab_name(), eventsTree);
        eventsTreeTab.setClosable(false);
        eventsTreeTab.setGraphic(new ImageView("org/sleuthkit/autopsy/timeline/images/timeline_marker.png")); // NON-NLS
        eventsTreeTab.disableProperty().bind(controller.viewModeProperty().isNotEqualTo(ViewMode.DETAIL));

        final TabPane leftTabPane = new TabPane(filterTab, eventsTreeTab);
        VBox.setVgrow(leftTabPane, Priority.ALWAYS);
        controller.viewModeProperty().addListener(viewMode -> {
            if (controller.getViewMode().equals(ViewMode.DETAIL) == false) {
                //if view mode is not details, switch back to the filter tab
                leftTabPane.getSelectionModel().select(filterTab);
            }
        });

        //assemble left column
        final VBox leftVBox = new VBox(5, timeZonePanel, historyToolBar, zoomSettingsPane, leftTabPane);
        SplitPane.setResizableWithParent(leftVBox, Boolean.FALSE);

        final ViewFrame viewFrame = new ViewFrame(controller, eventsTree);
        final SplitPane mainSplitPane = new SplitPane(leftVBox, viewFrame);
        mainSplitPane.setDividerPositions(0);

        final Scene scene = new Scene(mainSplitPane);
        scene.addEventFilter(KeyEvent.KEY_PRESSED, keyEvent -> {
            if (new KeyCodeCombination(KeyCode.LEFT, KeyCodeCombination.ALT_DOWN).match(keyEvent)) {
                new Back(controller).handle(null);
            } else if (new KeyCodeCombination(KeyCode.BACK_SPACE).match(keyEvent)) {
                new Back(controller).handle(null);
            } else if (new KeyCodeCombination(KeyCode.RIGHT, KeyCodeCombination.ALT_DOWN).match(keyEvent)) {
                new Forward(controller).handle(null);
            } else if (new KeyCodeCombination(KeyCode.BACK_SPACE, KeyCodeCombination.SHIFT_DOWN).match(keyEvent)) {
                new Forward(controller).handle(null);
            }
        });

        //add ui componenets to JFXPanels
        jFXViewPanel.setScene(scene);
        jFXstatusPanel.setScene(new Scene(new StatusBar(controller)));
    }

    @Override
    public List<Mode> availableModes(List<Mode> modes) {
        return Collections.emptyList();
    }

    /**
     * This method is called from within the constructor to initialize the form.
     * WARNING: Do NOT modify this code. The content of this method is always
     * regenerated by the Form Editor.
     */
    // <editor-fold defaultstate="collapsed" desc="Generated Code">//GEN-BEGIN:initComponents
    private void initComponents() {

        jFXstatusPanel = new javafx.embed.swing.JFXPanel();
        splitYPane = new javax.swing.JSplitPane();
        jFXViewPanel = new javafx.embed.swing.JFXPanel();
        horizontalSplitPane = new javax.swing.JSplitPane();
        leftFillerPanel = new javax.swing.JPanel();
        rightfillerPanel = new javax.swing.JPanel();

        jFXstatusPanel.setPreferredSize(new java.awt.Dimension(100, 16));

        splitYPane.setDividerLocation(420);
        splitYPane.setOrientation(javax.swing.JSplitPane.VERTICAL_SPLIT);
        splitYPane.setResizeWeight(0.9);
        splitYPane.setPreferredSize(new java.awt.Dimension(1024, 400));
        splitYPane.setLeftComponent(jFXViewPanel);

        horizontalSplitPane.setDividerLocation(600);
        horizontalSplitPane.setResizeWeight(0.5);
        horizontalSplitPane.setPreferredSize(new java.awt.Dimension(1200, 300));
        horizontalSplitPane.setRequestFocusEnabled(false);

        javax.swing.GroupLayout leftFillerPanelLayout = new javax.swing.GroupLayout(leftFillerPanel);
        leftFillerPanel.setLayout(leftFillerPanelLayout);
        leftFillerPanelLayout.setHorizontalGroup(
            leftFillerPanelLayout.createParallelGroup(javax.swing.GroupLayout.Alignment.LEADING)
            .addGap(0, 599, Short.MAX_VALUE)
        );
        leftFillerPanelLayout.setVerticalGroup(
            leftFillerPanelLayout.createParallelGroup(javax.swing.GroupLayout.Alignment.LEADING)
            .addGap(0, 54, Short.MAX_VALUE)
        );

        horizontalSplitPane.setLeftComponent(leftFillerPanel);

        javax.swing.GroupLayout rightfillerPanelLayout = new javax.swing.GroupLayout(rightfillerPanel);
        rightfillerPanel.setLayout(rightfillerPanelLayout);
        rightfillerPanelLayout.setHorizontalGroup(
            rightfillerPanelLayout.createParallelGroup(javax.swing.GroupLayout.Alignment.LEADING)
            .addGap(0, 364, Short.MAX_VALUE)
        );
        rightfillerPanelLayout.setVerticalGroup(
            rightfillerPanelLayout.createParallelGroup(javax.swing.GroupLayout.Alignment.LEADING)
            .addGap(0, 54, Short.MAX_VALUE)
        );

        horizontalSplitPane.setRightComponent(rightfillerPanel);

        splitYPane.setRightComponent(horizontalSplitPane);

        javax.swing.GroupLayout layout = new javax.swing.GroupLayout(this);
        this.setLayout(layout);
        layout.setHorizontalGroup(
            layout.createParallelGroup(javax.swing.GroupLayout.Alignment.LEADING)
            .addComponent(splitYPane, javax.swing.GroupLayout.DEFAULT_SIZE, 972, Short.MAX_VALUE)
            .addComponent(jFXstatusPanel, javax.swing.GroupLayout.DEFAULT_SIZE, javax.swing.GroupLayout.DEFAULT_SIZE, Short.MAX_VALUE)
        );
        layout.setVerticalGroup(
            layout.createParallelGroup(javax.swing.GroupLayout.Alignment.LEADING)
            .addGroup(layout.createSequentialGroup()
                .addComponent(splitYPane, javax.swing.GroupLayout.DEFAULT_SIZE, 482, Short.MAX_VALUE)
                .addGap(0, 0, 0)
                .addComponent(jFXstatusPanel, javax.swing.GroupLayout.PREFERRED_SIZE, 29, javax.swing.GroupLayout.PREFERRED_SIZE))
        );
    }// </editor-fold>//GEN-END:initComponents

    // Variables declaration - do not modify//GEN-BEGIN:variables
    private javax.swing.JSplitPane horizontalSplitPane;
    private javafx.embed.swing.JFXPanel jFXViewPanel;
    private javafx.embed.swing.JFXPanel jFXstatusPanel;
    private javax.swing.JPanel leftFillerPanel;
    private javax.swing.JPanel rightfillerPanel;
    private javax.swing.JSplitPane splitYPane;
    // End of variables declaration//GEN-END:variables

    @Override
    public void componentOpened() {
        WindowManager.getDefault().setTopComponentFloating(this, true);
        putClientProperty(PROP_UNDOCKING_DISABLED, true);
    }

    @Override
    public ExplorerManager getExplorerManager() {
        return em;
    }

    /**
     * Get the string that should be used as the label above the result table.
     * It displays the time range spanned by the selected events.
     *
     * @return A String representation of all the events displayed.
     */
    @NbBundle.Messages({
        "# {0} - start of date range",
        "# {1} - end of date range",
        "TimeLineResultView.startDateToEndDate.text={0} to {1}"})
    private String getResultViewerSummaryString() {
        Interval selectedTimeRange = controller.getSelectedTimeRange();
        if (selectedTimeRange == null) {
            return "";
        } else {
            final DateTimeFormatter zonedFormatter = TimeLineController.getZonedFormatter();
            String start = selectedTimeRange.getStart()
                    .withZone(TimeLineController.getJodaTimeZone())
                    .toString(zonedFormatter);
            String end = selectedTimeRange.getEnd()
                    .withZone(TimeLineController.getJodaTimeZone())
                    .toString(zonedFormatter);
            return Bundle.TimeLineResultView_startDateToEndDate_text(start, end);
        }
    }
}<|MERGE_RESOLUTION|>--- conflicted
+++ resolved
@@ -103,42 +103,12 @@
             //depending on the active view mode, we either update the dataResultPanel, or update the contentViewerPanel directly.
             switch (controller.getViewMode()) {
                 case LIST:
-<<<<<<< HEAD
 
                     //make an array of EventNodes for the selected events
                     EventNode[] childArray = new EventNode[selectedEventIDs.size()];
                     try {
                         for (int i = 0; i < selectedEventIDs.size(); i++) {
                             childArray[i] = EventNode.createEventNode(selectedEventIDs.get(i), controller.getEventsModel());
-=======
-                    if (selectedEventIDs.size() == 1) {
-                        //if there is only one event selected, make a explorer node for it and push it to the content viewer.
-                        try {
-                            EventNode eventNode = EventNode.createEventNode(selectedEventIDs.get(0), controller.getEventsModel());
-                            SwingUtilities.invokeLater(() -> {
-                                //set node as selected for actions
-                                em.setRootContext(eventNode);
-                                try {
-                                    em.setSelectedNodes(new Node[]{eventNode});
-                                } catch (PropertyVetoException ex) {
-                                    //I don't know why this would ever happen.
-                                    LOGGER.log(Level.SEVERE, "Selecting the event node was vetoed.", ex); // NON-NLS
-                                }
-                                //push into content viewer.
-                                contentViewerPanel.setNode(eventNode);
-                            });
-                        } catch (IllegalStateException ex) {
-                            //Since the case is closed, the user probably doesn't care about this, just log it as a precaution.
-                            LOGGER.log(Level.SEVERE, "There was no case open to lookup the Sleuthkit object backing a SingleEvent.", ex); // NON-NLS
-                        } catch (TskCoreException ex) {
-                            LOGGER.log(Level.SEVERE, "Failed to lookup Sleuthkit object backing a SingleEvent.", ex); // NON-NLS
-                            Platform.runLater(() -> {
-                                Notifications.create()
-                                        .owner(jFXViewPanel.getScene().getWindow())
-                                        .text(Bundle.TimelineTopComponent_selectedEventListener_errorMsg())
-                                        .showError();
-                            });
->>>>>>> a817c81e
                         }
                         Children children = new Children.Array();
                         children.add(childArray);
@@ -167,7 +137,7 @@
                         LOGGER.log(Level.SEVERE, "Failed to lookup Sleuthkit object backing a SingleEvent.", ex); // NON-NLS
                         Platform.runLater(() -> {
                             Notifications.create()
-                                    .owner(jFXVizPanel.getScene().getWindow())
+                                        .owner(jFXViewPanel.getScene().getWindow())
                                     .text(Bundle.TimelineTopComponent_selectedEventListener_errorMsg())
                                     .showError();
                         });
