/*
 * Autopsy Forensic Browser
 *
 * Copyright 2011-2018 Basis Technology Corp.
 * Contact: carrier <at> sleuthkit <dot> org
 *
 * Licensed under the Apache License, Version 2.0 (the "License");
 * you may not use this file except in compliance with the License.
 * You may obtain a copy of the License at
 *
 *     http://www.apache.org/licenses/LICENSE-2.0
 *
 * Unless required by applicable law or agreed to in writing, software
 * distributed under the License is distributed on an "AS IS" BASIS,
 * WITHOUT WARRANTIES OR CONDITIONS OF ANY KIND, either express or implied.
 * See the License for the specific language governing permissions and
 * limitations under the License.
 */
package org.sleuthkit.autopsy.timeline;

import java.io.IOException;
import java.net.URL;
import java.time.Duration;
import java.time.Instant;
import java.time.temporal.ChronoField;
import java.time.temporal.ChronoUnit;
import java.util.Arrays;
import java.util.Collections;
import java.util.HashSet;
import java.util.List;
import java.util.Set;
import java.util.logging.Level;
import javafx.beans.binding.Bindings;
import javafx.beans.property.SimpleObjectProperty;
import javafx.fxml.FXML;
import javafx.fxml.FXMLLoader;
import javafx.scene.control.ButtonBar;
import javafx.scene.control.ButtonType;
import javafx.scene.control.ComboBox;
import javafx.scene.control.Dialog;
import javafx.scene.control.DialogPane;
import javafx.scene.control.Label;
import javafx.scene.control.ListCell;
import javafx.scene.control.Spinner;
import javafx.scene.control.SpinnerValueFactory;
import javafx.scene.control.TableCell;
import javafx.scene.control.TableColumn;
import javafx.scene.control.TableView;
import javafx.scene.image.ImageView;
import javafx.scene.layout.VBox;
import javafx.stage.Modality;
import javafx.util.converter.IntegerStringConverter;
import org.apache.commons.lang3.StringUtils;
import org.apache.commons.lang3.math.NumberUtils;
import org.apache.commons.lang3.text.WordUtils;
import org.controlsfx.validation.ValidationMessage;
import org.controlsfx.validation.ValidationSupport;
import org.controlsfx.validation.Validator;
import org.joda.time.Interval;
import org.openide.util.NbBundle;
import org.sleuthkit.autopsy.coreutils.Logger;
import org.sleuthkit.autopsy.timeline.events.ViewInTimelineRequestedEvent;
import org.sleuthkit.autopsy.timeline.ui.EventTypeUtils;
<<<<<<< HEAD
import org.sleuthkit.autopsy.timeline.utils.IntervalUtils;
=======
>>>>>>> 4ccd8fc6
import org.sleuthkit.datamodel.AbstractFile;
import org.sleuthkit.datamodel.BlackboardArtifact;
import org.sleuthkit.datamodel.Content;
import org.sleuthkit.datamodel.TskCoreException;
import org.sleuthkit.datamodel.timeline.EventType;
<<<<<<< HEAD
import org.sleuthkit.datamodel.timeline.TimelineEvent;
=======
import org.sleuthkit.datamodel.timeline.IntervalUtils;
import org.sleuthkit.datamodel.timeline.SingleEvent;
>>>>>>> 4ccd8fc6

/**
 * A Dialog that, given an AbstractFile or BlackBoardArtifact, allows the user
 * to choose a specific event and a time range around it to show in the Timeline
 * List View.
 */
final class ShowInTimelineDialog extends Dialog<ViewInTimelineRequestedEvent> {

    private static final Logger LOGGER = Logger.getLogger(ShowInTimelineDialog.class.getName());

    @NbBundle.Messages({"ShowInTimelineDialog.showTimelineButtonType.text=Show Timeline"})
    private static final ButtonType SHOW = new ButtonType(Bundle.ShowInTimelineDialog_showTimelineButtonType_text(), ButtonBar.ButtonData.OK_DONE);

    /**
     * List of ChronoUnits the user can select from when choosing a time range
     * to show.
     */
    private static final List<ChronoField> SCROLL_BY_UNITS = Arrays.asList(
            ChronoField.YEAR,
            ChronoField.MONTH_OF_YEAR,
            ChronoField.DAY_OF_MONTH,
            ChronoField.HOUR_OF_DAY,
            ChronoField.MINUTE_OF_HOUR,
            ChronoField.SECOND_OF_MINUTE);

    @FXML
    private TableView<TimelineEvent> eventTable;

    @FXML
    private TableColumn<TimelineEvent, EventType> typeColumn;

    @FXML
    private TableColumn<TimelineEvent, Long> dateTimeColumn;

    @FXML
    private Spinner<Integer> amountSpinner;

    @FXML
    private ComboBox<ChronoField> unitComboBox;

    @FXML
    private Label chooseEventLabel;

    private final VBox contentRoot = new VBox();

    private final TimeLineController controller;

    private final ValidationSupport validationSupport = new ValidationSupport();

    /**
     * Common Private Constructor
     *
     * @param controller The controller for this Dialog.
     * @param eventIDS   A List of eventIDs to present to the user to choose
     *                   from.
     */
    @NbBundle.Messages({
        "ShowInTimelineDialog.amountValidator.message=The entered amount must only contain digits."})
    private ShowInTimelineDialog(TimeLineController controller, List<Long> eventIDS) throws TskCoreException {
        this.controller = controller;

        //load dialog content fxml
        final String name = "nbres:/" + StringUtils.replace(ShowInTimelineDialog.class.getPackage().getName(), ".", "/") + "/ShowInTimelineDialog.fxml"; // NON-NLS
        try {
            FXMLLoader fxmlLoader = new FXMLLoader(new URL(name));
            fxmlLoader.setRoot(contentRoot);
            fxmlLoader.setController(this);

            fxmlLoader.load();
        } catch (IOException ex) {
            LOGGER.log(Level.SEVERE, "Unable to load FXML, node initialization may not be complete.", ex); //NON-NLS
        }
        //assert that fxml loading happened correctly
        assert eventTable != null : "fx:id=\"eventTable\" was not injected: check your FXML file 'ShowInTimelineDialog.fxml'.";
        assert typeColumn != null : "fx:id=\"typeColumn\" was not injected: check your FXML file 'ShowInTimelineDialog.fxml'.";
        assert dateTimeColumn != null : "fx:id=\"dateTimeColumn\" was not injected: check your FXML file 'ShowInTimelineDialog.fxml'.";
        assert amountSpinner != null : "fx:id=\"amountsSpinner\" was not injected: check your FXML file 'ShowInTimelineDialog.fxml'.";
        assert unitComboBox != null : "fx:id=\"unitChoiceBox\" was not injected: check your FXML file 'ShowInTimelineDialog.fxml'.";

        //validat that spinner has a integer in the text field.
        validationSupport.registerValidator(amountSpinner.getEditor(), false,
                Validator.createPredicateValidator(NumberUtils::isDigits, Bundle.ShowInTimelineDialog_amountValidator_message()));

        //configure dialog properties
        PromptDialogManager.setDialogIcons(this);
        initModality(Modality.APPLICATION_MODAL);

        //add scenegraph loaded from fxml to this dialog.
        DialogPane dialogPane = getDialogPane();
        dialogPane.setContent(contentRoot);
        //add buttons to dialog
        dialogPane.getButtonTypes().setAll(SHOW, ButtonType.CANCEL);

        ///configure dialog controls
        amountSpinner.setValueFactory(new SpinnerValueFactory.IntegerSpinnerValueFactory(1, 1000));
        amountSpinner.getValueFactory().setConverter(new IntegerStringConverter() {
            /**
             * Convert the String to an Integer using Integer.valueOf, but if
             * that throws a NumberFormatException, reset the spinner to the
             * last valid value.
             *
             * @param string The String to convert
             *
             * @return The Integer value of string.
             */
            @Override
            public Integer fromString(String string) {
                try {
                    return super.fromString(string);
                } catch (NumberFormatException ex) {
                    return amountSpinner.getValue();
                }
            }
        });

        unitComboBox.setButtonCell(new ChronoFieldListCell());
        unitComboBox.setCellFactory(comboBox -> new ChronoFieldListCell());
        unitComboBox.getItems().setAll(SCROLL_BY_UNITS);
        unitComboBox.getSelectionModel().select(ChronoField.MINUTE_OF_HOUR);

        typeColumn.setCellValueFactory(param -> new SimpleObjectProperty<>(param.getValue().getEventType()));
        typeColumn.setCellFactory(param -> new TypeTableCell<>());

        dateTimeColumn.setCellValueFactory(param -> new SimpleObjectProperty<>(param.getValue().getStartMillis()));
        dateTimeColumn.setCellFactory(param -> new DateTimeTableCell<>());

        //add events to table
        Set<SingleEvent> events = new HashSet<>();
        FilteredEventsModel eventsModel = controller.getEventsModel();
        for (Long eventID : eventIDS) {
            try {
                events.add(eventsModel.getEventById(eventID));
            } catch (TskCoreException ex) {
                throw new TskCoreException("Error getting event by id.", ex);
            }
        }
        eventTable.getItems().setAll(events);
        eventTable.setPrefHeight(Math.min(200, 24 * eventTable.getItems().size() + 28));
    }

    /**
     * Constructor for artifact based dialog. suppressed the choosing event
     * aspect as each artifact is assumed to have only one associated event.
     *
     * @param controller The controller for this Dialog
     * @param artifact   The BlackboardArtifact to configure this dialog for.
     */
    @NbBundle.Messages({"ShowInTimelineDialog.artifactTitle=View Result in Timeline."})
    ShowInTimelineDialog(TimeLineController controller, BlackboardArtifact artifact) throws TskCoreException {
        //get events IDs from artifact
        this(controller, controller.getEventsModel().getEventIDsForArtifact(artifact));

        //hide instructional label and autoselect first(and only) event.
        chooseEventLabel.setVisible(false);
        chooseEventLabel.setManaged(false);
        eventTable.getSelectionModel().select(0);

        //require validation of ammount spinner to enable show button
        getDialogPane().lookupButton(SHOW).disableProperty().bind(validationSupport.invalidProperty());

        //set result converter that does not require selection.
        setResultConverter(buttonType -> (buttonType == SHOW)
                ? makeEventInTimeRange(eventTable.getItems().get(0))
                : null
        );
        setTitle(Bundle.ShowInTimelineDialog_artifactTitle());
    }

    /**
     * Constructor for file based dialog. Allows the user to choose an event
     * (MAC time) derived from the given file
     *
     * @param controller The controller for this Dialog.
     * @param file       The AbstractFile to configure this dialog for.
     */
    @NbBundle.Messages({"# {0} - file path",
        "ShowInTimelineDialog.fileTitle=View {0} in timeline.",
        "ShowInTimelineDialog.eventSelectionValidator.message=You must select an event."})
    ShowInTimelineDialog(TimeLineController controller, AbstractFile file) throws TskCoreException {
        this(controller, controller.getEventsModel().getEventIDsForFile(file, false));

        /*
         * since ValidationSupport does not support list selection, we will
         * manually apply and remove decoration in response to selection
         * property changes.
         */
        eventTable.getSelectionModel().selectedItemProperty().isNull().addListener((selectedItemNullProperty, wasNull, isNull) -> {
            if (isNull) {
                validationSupport.getValidationDecorator().applyValidationDecoration(
                        ValidationMessage.error(eventTable, Bundle.ShowInTimelineDialog_eventSelectionValidator_message()));
            } else {
                validationSupport.getValidationDecorator().removeDecorations(eventTable);
            }
        });

        //require selection and validation of ammount spinner to enable show button
        getDialogPane().lookupButton(SHOW).disableProperty().bind(Bindings.or(
                validationSupport.invalidProperty(),
                eventTable.getSelectionModel().selectedItemProperty().isNull()
        ));

        //set result converter that uses selection.
        setResultConverter(buttonType -> (buttonType == SHOW)
                ? makeEventInTimeRange(eventTable.getSelectionModel().getSelectedItem())
                : null
        );

        setTitle(Bundle.ShowInTimelineDialog_fileTitle(StringUtils.abbreviateMiddle(getContentPathSafe(file), " ... ", 50)));
    }

    /**
     * Get the unique path for the content, or if that fails, just return the
     * name.
     *
     * NOTE: This was copied from IamgeUtils and should be refactored to avoid
     * duplication.
     *
     * @param content
     *
     * @return the unique path for the content, or if that fails, just the name.
     */
    static String getContentPathSafe(Content content) {
        try {
            return content.getUniquePath();
        } catch (TskCoreException tskCoreException) {
            String contentName = content.getName();
            LOGGER.log(Level.SEVERE, "Failed to get unique path for " + contentName, tskCoreException); //NON-NLS
            return contentName;
        }
    }

    /**
     * Construct this Dialog's "result" from the given event.
     *
     * @param selectedEvent The TimeLineEvent to include in the EventInTimeRange
     *
     * @return The EventInTimeRange that is the "result" of this dialog.
     */
    private ViewInTimelineRequestedEvent makeEventInTimeRange(TimelineEvent selectedEvent) {
        Duration selectedDuration = unitComboBox.getSelectionModel().getSelectedItem().getBaseUnit().getDuration().multipliedBy(amountSpinner.getValue());
        Interval range = IntervalUtils.getIntervalAround(Instant.ofEpochMilli(selectedEvent.getStartMillis()), selectedDuration);
        return new ViewInTimelineRequestedEvent(Collections.singleton(selectedEvent.getEventID()), range);
    }

    /**
     * ListCell that shows a ChronoUnit
     */
    static private class ChronoUnitListCell extends ListCell<ChronoUnit> {

        @Override
        protected void updateItem(ChronoUnit item, boolean empty) {
            super.updateItem(item, empty);

            if (empty || item == null) {
                setText(null);
            } else {
                setText(WordUtils.capitalizeFully(item.toString()));
            }
        }
    }

    /**
     * TableCell that shows a formatted date/time for a given millisecond since
     * the unix epoch
     *
     * @param <X> Anything
     */
    static private class DateTimeTableCell<X> extends TableCell<X, Long> {

        @Override
        protected void updateItem(Long item, boolean empty) {
            super.updateItem(item, empty);

            if (item == null || empty) {
                setText(null);
            } else {
                setText(TimeLineController.getZonedFormatter().print(item));
            }
        }
    }

    /**
     * TableCell that shows a EventType including the associated icon.
     *
     * @param <X> Anything
     */
    static private class TypeTableCell<X> extends TableCell<X, EventType> {

        @Override
        protected void updateItem(EventType item, boolean empty) {
            super.updateItem(item, empty);

            if (item == null || empty) {
                setText(null);
                setGraphic(null);
            } else {
                setText(item.getDisplayName());
                setGraphic(new ImageView(EventTypeUtils.getImagePath(item)));
            }
        }
    }
}<|MERGE_RESOLUTION|>--- conflicted
+++ resolved
@@ -61,21 +61,13 @@
 import org.sleuthkit.autopsy.coreutils.Logger;
 import org.sleuthkit.autopsy.timeline.events.ViewInTimelineRequestedEvent;
 import org.sleuthkit.autopsy.timeline.ui.EventTypeUtils;
-<<<<<<< HEAD
 import org.sleuthkit.autopsy.timeline.utils.IntervalUtils;
-=======
->>>>>>> 4ccd8fc6
 import org.sleuthkit.datamodel.AbstractFile;
 import org.sleuthkit.datamodel.BlackboardArtifact;
 import org.sleuthkit.datamodel.Content;
 import org.sleuthkit.datamodel.TskCoreException;
 import org.sleuthkit.datamodel.timeline.EventType;
-<<<<<<< HEAD
 import org.sleuthkit.datamodel.timeline.TimelineEvent;
-=======
-import org.sleuthkit.datamodel.timeline.IntervalUtils;
-import org.sleuthkit.datamodel.timeline.SingleEvent;
->>>>>>> 4ccd8fc6
 
 /**
  * A Dialog that, given an AbstractFile or BlackBoardArtifact, allows the user
@@ -203,7 +195,7 @@
         dateTimeColumn.setCellFactory(param -> new DateTimeTableCell<>());
 
         //add events to table
-        Set<SingleEvent> events = new HashSet<>();
+        Set<TimelineEvent> events = new HashSet<>();
         FilteredEventsModel eventsModel = controller.getEventsModel();
         for (Long eventID : eventIDS) {
             try {
