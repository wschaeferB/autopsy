--- conflicted
+++ resolved
@@ -343,13 +343,9 @@
                     connection = DriverManager.getConnection("jdbc:sqlite:" + tmpDBPathName); //NON-NLS
                     
                     // Read all table names and schema
-<<<<<<< HEAD
-                    getTables();
-=======
                     return getTables();
                 } catch (NoCurrentCaseException ex) {
                     LOGGER.log(Level.SEVERE, "Exception while getting open case.", ex); //NON-NLS
->>>>>>> 20a08e5e
                 } catch (IOException ex) {
                     LOGGER.log(Level.SEVERE, "Failed to copy DB file " + sqliteFile.getName(), ex); //NON-NLS
                     throw ex;
