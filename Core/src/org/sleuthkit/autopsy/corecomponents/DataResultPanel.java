/*
 * Autopsy Forensic Browser
 *
 * Copyright 2013 Basis Technology Corp.
 * Contact: carrier <at> sleuthkit <dot> org
 *
 * Licensed under the Apache License, Version 2.0 (the "License");
 * you may not use this file except in compliance with the License.
 * You may obtain a copy of the License at
 *
 *     http://www.apache.org/licenses/LICENSE-2.0
 *
 * Unless required by applicable law or agreed to in writing, software
 * distributed under the License is distributed on an "AS IS" BASIS,
 * WITHOUT WARRANTIES OR CONDITIONS OF ANY KIND, either express or implied.
 * See the License for the specific language governing permissions and
 * limitations under the License.
 */
package org.sleuthkit.autopsy.corecomponents;

import java.awt.Cursor;
import java.beans.PropertyChangeEvent;
import java.beans.PropertyChangeListener;
import java.beans.PropertyChangeSupport;
import java.util.ArrayList;
import java.util.List;
import java.util.logging.Level;
import javax.swing.JTabbedPane;
import javax.swing.SwingUtilities;
import javax.swing.event.ChangeEvent;
import javax.swing.event.ChangeListener;
import org.openide.explorer.ExplorerManager;
import org.openide.nodes.Node;
import org.openide.nodes.NodeEvent;
import org.openide.nodes.NodeListener;
import org.openide.nodes.NodeMemberEvent;
import org.openide.nodes.NodeReorderEvent;
import org.openide.util.Lookup;
import org.sleuthkit.autopsy.casemodule.Case;
import org.sleuthkit.autopsy.corecomponentinterfaces.DataContent;
import org.sleuthkit.autopsy.corecomponentinterfaces.DataResult;
import org.sleuthkit.autopsy.corecomponentinterfaces.DataResultViewer;
import org.sleuthkit.autopsy.coreutils.Logger;

/**
 * Data result panel component with its viewer tabs.
 *
 * The component is a generic JPanel and it can be reused in other swing
 * components or in a TopComponent.
 * 
 * Use the static factory methods to instantiate and customize the component.
 * One option is to link a custom data content viewer to link to this viewer.
 * 
 */
public class DataResultPanel extends javax.swing.JPanel implements DataResult, ChangeListener {

    private ExplorerManager explorerManager;
    private Node rootNode;
    private PropertyChangeSupport pcs;
    
    // Different DataResultsViewers
    private final List<UpdateWrapper> viewers = new ArrayList<>();
    //custom content viewer to send selections to, or null if the main one
    private DataContent customContentViewer;
    private boolean isMain;
    private String title;
    private final DummyNodeListener dummyNodeListener = new DummyNodeListener();
    
    private static final Logger logger = Logger.getLogger(DataResultPanel.class.getName() );
    private boolean listeningToTabbedPane = false;    

    /**
     * Creates new DataResultPanel
     * Default constructor, needed mostly  for the palette/UI builder
     * Use overrides or factory methods for more customization.
     */
    private DataResultPanel() {
        this.isMain = true;
        pcs = new PropertyChangeSupport(this);
        initComponents();
        
        setName(title);

        this.title = "";
    }

    /**
     * Creates data result panel
     * 
     * @param isMain whether it is the main panel associated with the main window, 
     * clients will almost always use false
     * @param title title string to be displayed
     */
    DataResultPanel(boolean isMain, String title) {
        this();
        
        setName(title);

        this.isMain = isMain;
        this.title = title;
    }

    /**
     * Create a new, custom data result panel, in addition to the application
     * main one and links with a custom data content panel.
     *
     * @param name unique name of the data result window, also used as title
     * @param customContentViewer custom content viewer to send selection events
     * to
     */
    DataResultPanel(String title, DataContent customContentViewer) {
        this(false, title);
        
        setName(title);

        //custom content viewer tc to setup for every result viewer
        this.customContentViewer = customContentViewer; 
    }
    
    /**
     * Factory method to create, customize and open a new custom data result panel.
     *
     * @param title Title of the result panel
     * @param pathText Descriptive text about the source of the nodes displayed
     * @param givenNode The new root node
     * @param totalMatches Cardinality of root node's children
     * @return a new DataResultPanel instance representing a custom data result viewer
     */
    public static DataResultPanel createInstance(String title, String pathText, Node givenNode, int totalMatches) {
        DataResultPanel newDataResult = new DataResultPanel(false, title);

        createInstanceCommon(pathText, givenNode, totalMatches, newDataResult);
        newDataResult.open();
        return newDataResult;
    }

    /**
     * Factory method to create, customize and open a new custom data result panel.
     *
     * @param title Title of the component window
     * @param pathText Descriptive text about the source of the nodes displayed
     * @param givenNode The new root node
     * @param totalMatches Cardinality of root node's children
     * @param dataContent a handle to data content to send selection events to
     * @return a new DataResultPanel instance representing a custom data result viewer
     */
    public static DataResultPanel createInstance(String title, String pathText, Node givenNode, int totalMatches, DataContent dataContent) {
        DataResultPanel newDataResult = new DataResultPanel(title, dataContent);

        createInstanceCommon(pathText, givenNode, totalMatches, newDataResult);
        newDataResult.open();
        return newDataResult;
    }

    /**
     * Common code for factory helper methods
     * @param pathText
     * @param givenNode
     * @param totalMatches
     * @param newDataResult 
     */
    private static void createInstanceCommon(String pathText, Node givenNode, int totalMatches, DataResultPanel newDataResult) {
        newDataResult.numberMatchLabel.setText(Integer.toString(totalMatches));

        // set the tree table view
        newDataResult.setNode(givenNode);
        newDataResult.setPath(pathText);
    }

    /**
     * Sets content viewer to the custom one.
     * Needs to be done before the first call to open()
     * @param customContentViewer 
     */
    public void setContentViewer(DataContent customContentViewer) {
        this.customContentViewer = customContentViewer;
    }
    
    /**
     * Initializes the panel internals and activates it.
     * Call it within your top component when it is opened.
     * Do not use if used one of the factory methods to create and open the component.
     */
    public void open() {
        if (null == explorerManager) {
            // Get an ExplorerManager to pass to the child DataResultViewers. If the application
            // components are put together as expected, this will be an ExplorerManager owned
            // by an ancestor TopComponent. The TopComponent will have put this ExplorerManager
            // in a Lookup that is set as the action global context when the TopComponent has 
            // focus. This makes Node selections available to Actions without coupling the
            // actions to a particular Component. Note that getting the ExplorerManager in the
            // constructor would be too soon, since the object has no ancestor TopComponent at
            // that point.
            explorerManager = ExplorerManager.find(this);

            // A DataResultPanel listens for Node selections in its DataResultViewers so it 
            // can push the selections both to its child DataResultViewers and to a DataContent object. 
            // The default DataContent object is a DataContentTopComponent in the data content mode (area),
            // and is the parent of a DataContentPanel that hosts a set of DataContentViewers. 
            explorerManager.addPropertyChangeListener(new ExplorerManagerNodeSelectionListener());
        }
        
        // Add all the DataContentViewer to the tabbed pannel.
        // (Only when the it's opened at the first time: tabCount = 0)
        int totalTabs = this.dataResultTabbedPanel.getTabCount();
        if (totalTabs == 0) {
            // @@@ Restore the implementation of DataResultViewerTable and DataResultViewerThumbnail
            // as DataResultViewer service providers when DataResultViewers are updated
            // to better handle the ExplorerManager sharing implemented to support actions that operate on 
            // multiple selected nodes.
            addDataResultViewer(new DataResultViewerTable(this.explorerManager));            
            addDataResultViewer(new DataResultViewerThumbnail(this.explorerManager));
                                    
            // Find all DataResultViewer service providers and add them to the tabbed pane.
            for (DataResultViewer factory : Lookup.getDefault().lookupAll(DataResultViewer.class)) {
                // @@@ Revist this isMain condition, it may be obsolete. If not, 
                // document the intent of DataResultViewer.createInstance() in the
                // DataResultViewer interface defintion.
                DataResultViewer drv;
                if (isMain) {
                    //for main window, use the instance in the lookup
                    drv = factory; 
                }
                else {
                    //create a new instance of the viewer for non-main window
                    drv = factory.createInstance();
                }
                addDataResultViewer(drv);
            }
        }

        if (isMain) {
            // if no node selected on DataExplorer, clear the field
            if (rootNode == null) {
                setNode(rootNode);
            }
        }

        this.setVisible(true);
    }
        
    private class ExplorerManagerNodeSelectionListener implements PropertyChangeListener {
        @Override
        public void propertyChange(PropertyChangeEvent evt) {
            if (!Case.isCaseOpen()) {
                // Handle the in-between condition when case is being closed
                // and legacy selection events are pumped.
                return;
            }

            if (evt.getPropertyName().equals(ExplorerManager.PROP_SELECTED_NODES)) {
                setCursor(Cursor.getPredefinedCursor(Cursor.WAIT_CURSOR));

                // If a custom DataContent object has not been specified, get the default instance.
                DataContent contentViewer = customContentViewer;
                if (null == contentViewer) {
                    contentViewer = Lookup.getDefault().lookup(DataContent.class);
                }

                try {
                    Node[] selectedNodes = explorerManager.getSelectedNodes();
                    for (UpdateWrapper drv : viewers) {
                        drv.setSelectedNodes(selectedNodes);
                    }                                

                    // Passing null signals that either multiple nodes are selected, or no nodes are selected. 
                    // This is important to the DataContent object, since the content mode (area) of the app is designed 
                    // to show only the content underlying a single Node.                                
                    if (selectedNodes.length == 1) {
                        contentViewer.setNode(selectedNodes[0]);
                    } 
                    else {                                    
                        contentViewer.setNode(null);
                    }
                } 
                finally {
                    setCursor(null);
                }
            }
        }
    }
    
    private void addDataResultViewer(DataResultViewer dataResultViewer) {
        UpdateWrapper viewerWrapper = new UpdateWrapper(dataResultViewer);
        if (null != this.customContentViewer) {
            viewerWrapper.setContentViewer(this.customContentViewer);
        }
        this.viewers.add(viewerWrapper);
        this.dataResultTabbedPanel.addTab(dataResultViewer.getTitle(), dataResultViewer.getComponent());        
    }
    
    /**
     * Tears down the component.
     * Use within your outer container (such as a top component) when it goes away to tear
     * down this component and detach its listeners.
     */
    void close() {
        // try to remove any references to this class
        PropertyChangeListener[] pcl = pcs.getPropertyChangeListeners();
        for (int i = 0; i < pcl.length; i++) {
            pcs.removePropertyChangeListener(pcl[i]);
        }

        // clear all set nodes
        for (UpdateWrapper drv : this.viewers) {
            drv.setNode(null);
        }

        if (!this.isMain) {
            for (UpdateWrapper drv : this.viewers) {
                drv.clearComponent();
            }
            this.directoryTablePath.removeAll();
            this.directoryTablePath = null;
            this.numberMatchLabel.removeAll();
            this.numberMatchLabel = null;
            this.matchLabel.removeAll();
            this.matchLabel = null;
            this.setLayout(null);
            this.pcs = null;
            this.removeAll();
            this.setVisible(false);
        }
    }

    @Override
    public synchronized void addPropertyChangeListener(PropertyChangeListener listener) {
        if (pcs == null) {
            logger.log(Level.WARNING, "Could not add listener to DataResultPanel, "
                    + "listener support not fully initialized yet, listener: " + listener.toString() );
        }
        else {
            this.pcs.addPropertyChangeListener(listener);
        }
    }

    @Override
    public synchronized void removePropertyChangeListener(PropertyChangeListener listener) {
        this.pcs.removePropertyChangeListener(listener);
    }

    @Override
    public String getPreferredID() {
        return getName();
    }

    @Override
    public void setNode(Node selectedNode) {
        if (this.rootNode != null) {
            this.rootNode.removeNodeListener(dummyNodeListener);
        }
        // Deferring becoming a listener to the tabbed pane until this point
        // eliminates handling a superfluous stateChanged event during construction.
        if (listeningToTabbedPane == false) {
            dataResultTabbedPanel.addChangeListener(this);        
            listeningToTabbedPane = true;
        }
<<<<<<< HEAD
        
=======
                
        if (this.rootNode != null) {
            this.rootNode.removeNodeListener(dummyNodeListener);
        }
>>>>>>> c02e101c
        this.rootNode = selectedNode;
        if (this.rootNode != null) {
            this.rootNode.addNodeListener(dummyNodeListener);
        }
        
        setupTabs(selectedNode);
        
        if (selectedNode != null) {
            int childrenCount = selectedNode.getChildren().getNodesCount();
            this.numberMatchLabel.setText(Integer.toString(childrenCount));
        }
        this.numberMatchLabel.setVisible(true);
        

        resetTabs(selectedNode);
        
        // set the display on the current active tab
        int currentActiveTab = this.dataResultTabbedPanel.getSelectedIndex();
        if (currentActiveTab != -1) {
            UpdateWrapper drv = viewers.get(currentActiveTab);
            drv.setNode(selectedNode);
        }
    }
    
<<<<<<< HEAD
    private void setupTabs(final Node selectedNode) {
        SwingUtilities.invokeLater(new Runnable() {
            @Override
            public void run() {
                //update/disable tabs based on if supported for this node
                int drvC = 0;
                for (UpdateWrapper drv : viewers) {

                    if (drv.isSupported(selectedNode)) {
                        dataResultTabbedPanel.setEnabledAt(drvC, true);
                    } else {
                        dataResultTabbedPanel.setEnabledAt(drvC, false);
                    }
                    ++drvC;
                }

                // if the current tab is no longer enabled, then find one that is
                boolean hasViewerEnabled = true;
                int currentActiveTab = dataResultTabbedPanel.getSelectedIndex();
                if ((currentActiveTab == -1) || (dataResultTabbedPanel.isEnabledAt(currentActiveTab) == false)) {
                    hasViewerEnabled = false;
                    for (int i = 0; i < dataResultTabbedPanel.getTabCount(); i++) {
                        if (dataResultTabbedPanel.isEnabledAt(i)) {
                            currentActiveTab = i;
                            hasViewerEnabled = true;
                            break;
                        }
                    }
=======
    private void setupTabs(Node selectedNode) {
        //update/disable tabs based on if supported for this node
        int drvC = 0;
        for (UpdateWrapper drv : viewers) {
>>>>>>> c02e101c

                    if (hasViewerEnabled) {
                        dataResultTabbedPanel.setSelectedIndex(currentActiveTab);
                    }
                }

                if (hasViewerEnabled) {
                    viewers.get(currentActiveTab).setNode(selectedNode);
                }
            }
        });
        
    }

    @Override
    public void setTitle(String title) {
        setName(title);
        
    }

    @Override
    public void setPath(String pathText) {
        this.directoryTablePath.setText(pathText);
    }

    @Override
    public boolean isMain() {
        return this.isMain;
    }

    @Override
    public List<DataResultViewer> getViewers() {
        List<DataResultViewer> ret = new ArrayList<DataResultViewer>();
        for (UpdateWrapper w : viewers) {
            ret.add(w.getViewer());
        }
        
        return ret;
    }
    
    public boolean canClose() {
        return (!this.isMain) || !Case.existsCurrentCase() || Case.getCurrentCase().getRootObjectsCount() == 0; // only allow this window to be closed when there's no case opened or no image in this case
    }

    @Override
    public void stateChanged(ChangeEvent e) {
        JTabbedPane pane = (JTabbedPane) e.getSource();

        // Get and set current selected tab
        int currentTab = pane.getSelectedIndex();
        if (currentTab != -1) {
            UpdateWrapper drv = this.viewers.get(currentTab);
            // @@@ Restore commented out isOutDated() check after DataResultViewers are updated
            // to better handle the ExplorerManager sharing implemented to support actions that operate on 
            // multiple selected nodes.
            //if (drv.isOutdated()) {
                // change the cursor to "waiting cursor" for this operation
                this.setCursor(Cursor.getPredefinedCursor(Cursor.WAIT_CURSOR));
                try {
                    drv.setNode(rootNode);
                } finally {
                    this.setCursor(null);
                }
            //}
        }
    }

    /**
     * why does this take a Node as parameter and then ignore it?
     * 
     * 
     * 
     * Resets the tabs based on the selected Node. If the selected node is null
     * or not supported, disable that tab as well.
     *
     * @param selectedNode the selected content Node
     */
    public void resetTabs(Node selectedNode) {

        for (UpdateWrapper drv : this.viewers) {
            drv.resetComponent();
        }
    }

    public void setSelectedNodes(Node[] selected) {
        for (UpdateWrapper drv : this.viewers) {
            drv.setSelectedNodes(selected);
        }
    }

    public Node getRootNode() {
        return this.rootNode;
    }

    /**
     * This method is called from within the constructor to initialize the form.
     * WARNING: Do NOT modify this code. The content of this method is always
     * regenerated by the Form Editor.
     */
    @SuppressWarnings("unchecked")
    // <editor-fold defaultstate="collapsed" desc="Generated Code">//GEN-BEGIN:initComponents
    private void initComponents() {

        directoryTablePath = new javax.swing.JLabel();
        numberMatchLabel = new javax.swing.JLabel();
        matchLabel = new javax.swing.JLabel();
        dataResultTabbedPanel = new javax.swing.JTabbedPane();

        setMinimumSize(new java.awt.Dimension(5, 5));
        setPreferredSize(new java.awt.Dimension(5, 5));

        org.openide.awt.Mnemonics.setLocalizedText(directoryTablePath, org.openide.util.NbBundle.getMessage(DataResultPanel.class, "DataResultPanel.directoryTablePath.text")); // NOI18N

        org.openide.awt.Mnemonics.setLocalizedText(numberMatchLabel, org.openide.util.NbBundle.getMessage(DataResultPanel.class, "DataResultPanel.numberMatchLabel.text")); // NOI18N

        org.openide.awt.Mnemonics.setLocalizedText(matchLabel, org.openide.util.NbBundle.getMessage(DataResultPanel.class, "DataResultPanel.matchLabel.text")); // NOI18N

        javax.swing.GroupLayout layout = new javax.swing.GroupLayout(this);
        this.setLayout(layout);
        layout.setHorizontalGroup(
            layout.createParallelGroup(javax.swing.GroupLayout.Alignment.LEADING)
            .addGroup(layout.createSequentialGroup()
                .addComponent(directoryTablePath)
                .addPreferredGap(javax.swing.LayoutStyle.ComponentPlacement.RELATED, 518, Short.MAX_VALUE)
                .addComponent(numberMatchLabel)
                .addPreferredGap(javax.swing.LayoutStyle.ComponentPlacement.RELATED)
                .addComponent(matchLabel))
            .addComponent(dataResultTabbedPanel)
        );
        layout.setVerticalGroup(
            layout.createParallelGroup(javax.swing.GroupLayout.Alignment.LEADING)
            .addGroup(layout.createSequentialGroup()
                .addGroup(layout.createParallelGroup(javax.swing.GroupLayout.Alignment.LEADING)
                    .addGroup(layout.createParallelGroup(javax.swing.GroupLayout.Alignment.BASELINE)
                        .addComponent(numberMatchLabel)
                        .addComponent(matchLabel))
                    .addComponent(directoryTablePath))
                .addGap(0, 0, 0)
                .addComponent(dataResultTabbedPanel, javax.swing.GroupLayout.DEFAULT_SIZE, 340, Short.MAX_VALUE))
        );
    }// </editor-fold>//GEN-END:initComponents
    // Variables declaration - do not modify//GEN-BEGIN:variables
    private javax.swing.JTabbedPane dataResultTabbedPanel;
    private javax.swing.JLabel directoryTablePath;
    private javax.swing.JLabel matchLabel;
    private javax.swing.JLabel numberMatchLabel;
    // End of variables declaration//GEN-END:variables

    private static class UpdateWrapper {

        private DataResultViewer wrapped;
        private boolean outdated;

        UpdateWrapper(DataResultViewer wrapped) {
            this.wrapped = wrapped;
            this.outdated = true;
        }
        
        DataResultViewer getViewer() {
            return wrapped;
        }

        void setNode(Node selectedNode) {
            this.wrapped.setNode(selectedNode);
            this.outdated = false;
        }

        void resetComponent() {
            this.wrapped.resetComponent();
            this.outdated = true;
        }

        void clearComponent() {
            this.wrapped.clearComponent();
            this.outdated = true;
        }

        boolean isOutdated() {
            return this.outdated;
        }

        void setSelectedNodes(Node[] selected) {
            this.wrapped.setSelectedNodes(selected);
        }

        boolean isSupported(Node selectedNode) {
            return this.wrapped.isSupported(selectedNode);
        }

        void setContentViewer(DataContent contentViewer) {
            this.wrapped.setContentViewer(contentViewer);
        }
    }

    /**
     * Set number of matches to be displayed in the top right
     * @param numMatches
     */
    public void setNumMatches(int numMatches) {
        this.numberMatchLabel.setText(Integer.toString(numMatches));
    }
    
    private class DummyNodeListener implements NodeListener {
<<<<<<< HEAD
        private static final String DUMMY_NODE_DISPLAY_NAME = "Please Wait...";
        
        @Override
        public void childrenAdded(final NodeMemberEvent nme) {
            Node added = nme.getNode();
            if (added.getDisplayName().equals(DUMMY_NODE_DISPLAY_NAME)) {
                // don't set up tabs if the new node is a waiting node
                return;
            }
=======
        
        @Override
        public void childrenAdded(NodeMemberEvent nme) {
>>>>>>> c02e101c
            setupTabs(nme.getNode());
        }

        @Override
        public void childrenRemoved(NodeMemberEvent nme) {
        }

        @Override
        public void childrenReordered(NodeReorderEvent nre) {
        }

        @Override
        public void nodeDestroyed(NodeEvent ne) {
        }

        @Override
        public void propertyChange(PropertyChangeEvent evt) {
        }
    }
}<|MERGE_RESOLUTION|>--- conflicted
+++ resolved
@@ -346,23 +346,16 @@
 
     @Override
     public void setNode(Node selectedNode) {
-        if (this.rootNode != null) {
-            this.rootNode.removeNodeListener(dummyNodeListener);
-        }
         // Deferring becoming a listener to the tabbed pane until this point
         // eliminates handling a superfluous stateChanged event during construction.
         if (listeningToTabbedPane == false) {
             dataResultTabbedPanel.addChangeListener(this);        
             listeningToTabbedPane = true;
         }
-<<<<<<< HEAD
-        
-=======
                 
         if (this.rootNode != null) {
             this.rootNode.removeNodeListener(dummyNodeListener);
         }
->>>>>>> c02e101c
         this.rootNode = selectedNode;
         if (this.rootNode != null) {
             this.rootNode.addNodeListener(dummyNodeListener);
@@ -387,7 +380,6 @@
         }
     }
     
-<<<<<<< HEAD
     private void setupTabs(final Node selectedNode) {
         SwingUtilities.invokeLater(new Runnable() {
             @Override
@@ -416,12 +408,6 @@
                             break;
                         }
                     }
-=======
-    private void setupTabs(Node selectedNode) {
-        //update/disable tabs based on if supported for this node
-        int drvC = 0;
-        for (UpdateWrapper drv : viewers) {
->>>>>>> c02e101c
 
                     if (hasViewerEnabled) {
                         dataResultTabbedPanel.setSelectedIndex(currentActiveTab);
@@ -625,7 +611,6 @@
     }
     
     private class DummyNodeListener implements NodeListener {
-<<<<<<< HEAD
         private static final String DUMMY_NODE_DISPLAY_NAME = "Please Wait...";
         
         @Override
@@ -635,11 +620,6 @@
                 // don't set up tabs if the new node is a waiting node
                 return;
             }
-=======
-        
-        @Override
-        public void childrenAdded(NodeMemberEvent nme) {
->>>>>>> c02e101c
             setupTabs(nme.getNode());
         }
 
