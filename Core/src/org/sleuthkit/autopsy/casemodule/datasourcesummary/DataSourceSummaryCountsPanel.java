--- conflicted
+++ resolved
@@ -109,17 +109,8 @@
      * @param fileCategoryDataModel The file category data model.
      * @param artifactDataModel     The artifact type data model.
      */
-<<<<<<< HEAD
     private void updateCountsTableData(Object[][] fileCategoryDataModel, Object[][] artifactDataModel) {
-        fileCountsByCategoryTable.setModel(new DefaultTableModel(fileCategoryDataModel, FILE_BY_CATEGORY_COLUMN_HEADERS));
-=======
-    private void updateCountsTableData(Object[][] mimeTypeDataModel, Object[][] fileCategoryDataModel, Object[][] artifactDataModel) {
-        fileCountsByMimeTypeTable.setModel(new NonEditableTableModel(mimeTypeDataModel, MIME_TYPE_COLUMN_HEADERS));
-        fileCountsByMimeTypeTable.getColumnModel().getColumn(1).setCellRenderer(rightAlignedRenderer);
-        fileCountsByMimeTypeTable.getColumnModel().getColumn(0).setPreferredWidth(130);
-
         fileCountsByCategoryTable.setModel(new NonEditableTableModel(fileCategoryDataModel, FILE_BY_CATEGORY_COLUMN_HEADERS));
->>>>>>> 1bb53092
         fileCountsByCategoryTable.getColumnModel().getColumn(1).setCellRenderer(rightAlignedRenderer);
         fileCountsByCategoryTable.getColumnModel().getColumn(0).setPreferredWidth(130);
 
