/*
 * Central Repository
 *
 * Copyright 2017-2021 Basis Technology Corp.
 * Contact: carrier <at> sleuthkit <dot> org
 *
 * Licensed under the Apache License, Version 2.0 (the "License");
 * you may not use this file except in compliance with the License.
 * You may obtain a copy of the License at
 *
 *     http://www.apache.org/licenses/LICENSE-2.0
 *
 * Unless required by applicable law or agreed to in writing, software
 * distributed under the License is distributed on an "AS IS" BASIS,
 * WITHOUT WARRANTIES OR CONDITIONS OF ANY KIND, either express or implied.
 * See the License for the specific language governing permissions and
 * limitations under the License.
 */
package org.sleuthkit.autopsy.centralrepository.contentviewer;

import java.awt.Cursor;
import java.awt.event.ActionEvent;
import java.awt.event.ActionListener;
import java.awt.event.ComponentAdapter;
import java.awt.event.ComponentEvent;
import java.io.File;
import java.util.ArrayList;
import java.util.Calendar;
import java.util.Collection;
import java.util.Collections;
import java.util.HashMap;
import java.util.List;
import java.util.Map;
import java.util.concurrent.ExecutionException;
import java.util.logging.Level;
import javax.swing.JFileChooser;
import javax.swing.JMenuItem;
import javax.swing.JOptionPane;
import static javax.swing.JOptionPane.DEFAULT_OPTION;
import static javax.swing.JOptionPane.ERROR_MESSAGE;
import static javax.swing.JOptionPane.PLAIN_MESSAGE;
import javax.swing.SwingWorker;
import javax.swing.filechooser.FileNameExtensionFilter;
import javax.swing.table.TableModel;
import javax.swing.table.TableRowSorter;
import org.openide.util.NbBundle;
import org.sleuthkit.autopsy.casemodule.Case;
import org.sleuthkit.autopsy.casemodule.NoCurrentCaseException;
import org.sleuthkit.autopsy.centralrepository.contentviewer.OtherOccurrencesNodeWorker.OtherOccurrencesData;
import org.sleuthkit.autopsy.centralrepository.datamodel.CentralRepoException;
import org.sleuthkit.autopsy.centralrepository.datamodel.CentralRepository;
import org.sleuthkit.autopsy.centralrepository.datamodel.CorrelationAttributeInstance;
import org.sleuthkit.autopsy.centralrepository.datamodel.CorrelationAttributeNormalizationException;
import org.sleuthkit.autopsy.centralrepository.datamodel.CorrelationCase;
import org.sleuthkit.autopsy.coreutils.Logger;
import org.sleuthkit.datamodel.AbstractFile;

/**
 * Panel for displaying other occurrences results.
 */
@NbBundle.Messages({
    "OtherOccurrencesPanel.table.noArtifacts=Item has no attributes with which to search.",
    "OtherOccurrencesPanel.table.noResultsFound=No results found.",
    "OtherOccurrencesPanel_table_loadingResults=Loading results"
})
public final class OtherOccurrencesPanel extends javax.swing.JPanel {

    private static final CorrelationCaseWrapper NO_ARTIFACTS_CASE = new CorrelationCaseWrapper(Bundle.OtherOccurrencesPanel_table_noArtifacts());
    private static final CorrelationCaseWrapper NO_RESULTS_CASE = new CorrelationCaseWrapper(Bundle.OtherOccurrencesPanel_table_noResultsFound());
    private static final CorrelationCaseWrapper LOADING_CASE = new CorrelationCaseWrapper(Bundle.OtherOccurrencesPanel_table_loadingResults());
    private static final String UUID_PLACEHOLDER_STRING = "NoCorrelationAttributeInstance";
    private static final Logger logger = Logger.getLogger(OtherOccurrencesPanel.class.getName());
    private static final long serialVersionUID = 1L;
    private final OtherOccurrencesFilesTableModel filesTableModel;
    private final OtherOccurrencesCasesTableModel casesTableModel;
    private final OtherOccurrencesDataSourcesTableModel dataSourcesTableModel;
    private OccurrencePanel occurrencePanel;
    private final Collection<CorrelationAttributeInstance> correlationAttributes;
    private String dataSourceName = "";  //the data source of the file which the content viewer is being populated for
    private String deviceId = ""; //the device id of the data source for the file which the content viewer is being populated for
    private AbstractFile file = null;

    /**
     * Creates new form OtherOccurrencesPanel
     */
    public OtherOccurrencesPanel() {
        this.filesTableModel = new OtherOccurrencesFilesTableModel();
        this.casesTableModel = new OtherOccurrencesCasesTableModel();
        this.dataSourcesTableModel = new OtherOccurrencesDataSourcesTableModel();
        this.correlationAttributes = new ArrayList<>();
        occurrencePanel = new OccurrencePanel();
        initComponents();
        customizeComponents();
    }

    /**
     * Get a placeholder string to use in place of case uuid when it isn't
     * available
     *
     * @return UUID_PLACEHOLDER_STRING
     */
    static String getPlaceholderUUID() {
        return UUID_PLACEHOLDER_STRING;
    }

    private void customizeComponents() {
        ActionListener actList = (ActionEvent e) -> {
            JMenuItem jmi = (JMenuItem) e.getSource();
            if (jmi.equals(showCaseDetailsMenuItem)) {
                showCaseDetails(filesTable.getSelectedRow());
            } else if (jmi.equals(exportToCSVMenuItem)) {
                try {
                    saveToCSV();
                } catch (NoCurrentCaseException ex) {
                    logger.log(Level.SEVERE, "Exception while getting open case.", ex); // NON-NLS
                }
            } else if (jmi.equals(showCommonalityMenuItem)) {
                showCommonalityDetails();
            }
        };

        exportToCSVMenuItem.addActionListener(actList);
        showCaseDetailsMenuItem.addActionListener(actList);
        showCommonalityMenuItem.addActionListener(actList);
        filesTable.setComponentPopupMenu(rightClickPopupMenu);
        // Configure column sorting.
        TableRowSorter<TableModel> sorter = new TableRowSorter<>(filesTable.getModel());
        filesTable.setRowSorter(sorter);

        //sort tables alphabetically initially
        casesTable.getRowSorter().toggleSortOrder(0);
        dataSourcesTable.getRowSorter().toggleSortOrder(0);
        filesTable.getRowSorter().toggleSortOrder(0);
        reset();
        casesTable.getSelectionModel().addListSelectionListener((e) -> {
            if (Case.isCaseOpen()) {
                updateOnCaseSelection();
            }
        });
        dataSourcesTable.getSelectionModel().addListSelectionListener((e) -> {
            if (Case.isCaseOpen()) {
                updateOnDataSourceSelection();
            }
        });

        //alows resizing of the 4th section
        filesTable.getSelectionModel().addListSelectionListener((e) -> {
            if (Case.isCaseOpen()) {
                occurrencePanel = new OccurrencePanel();
                updateOnFileSelection();
            }
        });
        detailsPanelScrollPane.addComponentListener(new ComponentAdapter() {
            @Override
            public void componentResized(ComponentEvent componentEvent) {
                //when its resized make sure the width of the panel resizes to match the scroll pane width to avoid a horizontal scroll bar
                occurrencePanel.setPreferredSize(new java.awt.Dimension(detailsPanelScrollPane.getPreferredSize().width, occurrencePanel.getPreferredSize().height));
                detailsPanelScrollPane.setViewportView(occurrencePanel);
            }
        });

    }

    @NbBundle.Messages({"OtherOccurrencesPanel.correlatedArtifacts.isEmpty=There are no files or artifacts to correlate.",
        "# {0} - commonality percentage",
        "# {1} - correlation type",
        "# {2} - correlation value",
        "OtherOccurrencesPanel.correlatedArtifacts.byType={0}% of data sources have {2} (type: {1})\n",
        "OtherOccurrencesPanel.correlatedArtifacts.title=Attribute Frequency",
        "OtherOccurrencesPanel.correlatedArtifacts.failed=Failed to get frequency details."})
    /**
     * Show how common the selected correlationAttributes are with details
     * dialog.
     */
    private void showCommonalityDetails() {
        if (correlationAttributes.isEmpty()) {
            JOptionPane.showConfirmDialog(showCommonalityMenuItem,
                    Bundle.OtherOccurrencesPanel_correlatedArtifacts_isEmpty(),
                    Bundle.OtherOccurrencesPanel_correlatedArtifacts_title(),
                    DEFAULT_OPTION, PLAIN_MESSAGE);
        } else {
            StringBuilder msg = new StringBuilder(correlationAttributes.size());
            int percentage;
            this.setCursor(Cursor.getPredefinedCursor(Cursor.WAIT_CURSOR));
            try {
                // Leaving these calls on the EDT but adding wait cursor
                CentralRepository dbManager = CentralRepository.getInstance();
                for (CorrelationAttributeInstance eamArtifact : correlationAttributes) {
                    try {
                        percentage = dbManager.getFrequencyPercentage(eamArtifact);
                        msg.append(Bundle.OtherOccurrencesPanel_correlatedArtifacts_byType(percentage,
                                eamArtifact.getCorrelationType().getDisplayName(),
                                eamArtifact.getCorrelationValue()));
                    } catch (CorrelationAttributeNormalizationException ex) {
                        logger.log(Level.WARNING, String.format("Error getting commonality details for artifact with ID: %s.", eamArtifact.getID()), ex);
                    }
                }
                this.setCursor(Cursor.getPredefinedCursor(Cursor.DEFAULT_CURSOR));
                JOptionPane.showConfirmDialog(showCommonalityMenuItem,
                        msg.toString(),
                        Bundle.OtherOccurrencesPanel_correlatedArtifacts_title(),
                        DEFAULT_OPTION, PLAIN_MESSAGE);
            } catch (CentralRepoException ex) {
                this.setCursor(Cursor.getPredefinedCursor(Cursor.DEFAULT_CURSOR));
                logger.log(Level.SEVERE, "Error getting commonality details.", ex);
                JOptionPane.showConfirmDialog(showCommonalityMenuItem,
                        Bundle.OtherOccurrencesPanel_correlatedArtifacts_failed(),
                        Bundle.OtherOccurrencesPanel_correlatedArtifacts_title(),
                        DEFAULT_OPTION, ERROR_MESSAGE);
            }
        }
    }

    @NbBundle.Messages({"OtherOccurrencesPanel.caseDetailsDialog.notSelected=No Row Selected",
        "OtherOccurrencesPanel.caseDetailsDialog.noDetails=No details for this case.",
        "OtherOccurrencesPanel.caseDetailsDialog.noDetailsReference=No case details for Global reference properties.",
        "OtherOccurrencesPanel.caseDetailsDialog.noCaseNameError=Error",
        "OtherOccurrencesPanel.noOpenCase.errMsg=No open case available."})
    private void showCaseDetails(int selectedRowViewIdx) {
        String caseDisplayName = Bundle.OtherOccurrencesPanel_caseDetailsDialog_noCaseNameError();
        String details = Bundle.OtherOccurrencesPanel_caseDetailsDialog_noDetails();
        try {
            if (-1 != selectedRowViewIdx) {
                CentralRepository dbManager = CentralRepository.getInstance();
                int selectedRowModelIdx = filesTable.convertRowIndexToModel(selectedRowViewIdx);
                List<OtherOccurrenceNodeData> rowList = filesTableModel.getListOfNodesForFile(selectedRowModelIdx);
                if (!rowList.isEmpty()) {
                    if (rowList.get(0) instanceof OtherOccurrenceNodeInstanceData) {
                        CorrelationCase eamCasePartial = ((OtherOccurrenceNodeInstanceData) rowList.get(0)).getCorrelationAttributeInstance().getCorrelationCase();
                        caseDisplayName = eamCasePartial.getDisplayName();
                        // query case details
                        CorrelationCase eamCase = dbManager.getCaseByUUID(eamCasePartial.getCaseUUID());
                        if (eamCase != null) {
                            details = eamCase.getCaseDetailsOptionsPaneDialog();
                        } else {
                            details = Bundle.OtherOccurrencesPanel_caseDetailsDialog_noDetails();
                        }
                    } else {
                        details = Bundle.OtherOccurrencesPanel_caseDetailsDialog_notSelected();
                    }
                } else {
                    details = Bundle.OtherOccurrencesPanel_caseDetailsDialog_noDetailsReference();
                }
            }
        } catch (CentralRepoException ex) {
            logger.log(Level.SEVERE, "Error loading case details", ex);
        } finally {
            JOptionPane.showConfirmDialog(showCaseDetailsMenuItem,
                    details,
                    caseDisplayName,
                    DEFAULT_OPTION, PLAIN_MESSAGE);
        }
    }

    private void saveToCSV() throws NoCurrentCaseException {
        if (casesTableModel.getRowCount() > 0) {
            Calendar now = Calendar.getInstance();
            String fileName = String.format("%1$tY%1$tm%1$te%1$tI%1$tM%1$tS_other_data_sources.csv", now);
            CSVFileChooser.setCurrentDirectory(new File(Case.getCurrentCaseThrows().getExportDirectory()));
            CSVFileChooser.setSelectedFile(new File(fileName));
            CSVFileChooser.setFileFilter(new FileNameExtensionFilter("csv file", "csv"));

            int returnVal = CSVFileChooser.showSaveDialog(filesTable);
            if (returnVal == JFileChooser.APPROVE_OPTION) {

                File selectedFile = CSVFileChooser.getSelectedFile();
                if (!selectedFile.getName().endsWith(".csv")) { // NON-NLS
                    selectedFile = new File(selectedFile.toString() + ".csv"); // NON-NLS
                }
                CSVWorker worker = new CSVWorker(selectedFile, file, dataSourceName, deviceId, Collections.unmodifiableCollection(correlationAttributes));
                worker.execute();
            }
        }
    }

    @NbBundle.Messages({
        "OtherOccurrencesPanel.csvHeader.case=Case",
        "OtherOccurrencesPanel.csvHeader.device=Device",
        "OtherOccurrencesPanel.csvHeader.dataSource=Data Source",
        "OtherOccurrencesPanel.csvHeader.attribute=Matched Attribute",
        "OtherOccurrencesPanel.csvHeader.value=Attribute Value",
        "OtherOccurrencesPanel.csvHeader.known=Known",
        "OtherOccurrencesPanel.csvHeader.path=Path",
        "OtherOccurrencesPanel.csvHeader.comment=Comment"
    })

    /**
     * Reset the UI and clear cached data.
     */
    public void reset() {
        // start with empty table
        casesTableModel.clearTable();
        dataSourcesTableModel.clearTable();
        filesTableModel.clearTable();
        correlationAttributes.clear();
        earliestCaseDate.setText(Bundle.OtherOccurrencesPanel_earliestCaseNotAvailable());
        foundInLabel.setText("");
        //calling getPreferredSize has a side effect of ensuring it has a preferred size which reflects the contents which are visible
        occurrencePanel = new OccurrencePanel();
        occurrencePanel.getPreferredSize();
        detailsPanelScrollPane.setViewportView(occurrencePanel);
    }

    /**
     * Populate the other occurrences table for one Correlation Attribute type
     * and value.
     *
     * This method contains its own SwingWorker togather data.
     *
     * @param aType The correlation attribute type to display other occurrences
     *              for.
     * @param value The value being correlated on.
     */
<<<<<<< HEAD
    public void populateTableForOneType(CorrelationAttributeInstance.Type aType, String value) throws CentralRepoException {
        casesTableModel.addCorrelationCase(NO_ARTIFACTS_CASE);

        OtherOccurrenceOneTypeWorker worker = new OtherOccurrenceOneTypeWorker(aType, value, file, deviceId, dataSourceName) {
            @Override
            public void done() {
                try {
                    casesTableModel.clearTable();

                    OtherOccurrenceOneTypeWorker.OneTypeData data = get();
                    for (CorrelationCase corCase : data.getCaseNames().values()) {
                        casesTableModel.addCorrelationCase(new CorrelationCaseWrapper(corCase));
                    }
                    int caseCount = casesTableModel.getRowCount();
                    if (correlationAttributes.isEmpty()) {
                        casesTableModel.addCorrelationCase(NO_ARTIFACTS_CASE);
                    } else if (caseCount == 0) {
                        casesTableModel.addCorrelationCase(NO_RESULTS_CASE);
                    }
                    earliestCaseDate.setText(data.getEarliestCaseDate());
                    foundInLabel.setText(String.format(Bundle.OtherOccurrencesPanel_foundIn_text(), data.getTotalCount(), caseCount, data.getDataSourceCount()));
                    if (caseCount > 0) {
                        casesTable.setRowSelectionInterval(0, 0);
=======
    public void populateTableForOneType(CorrelationAttributeInstance.Type aType, String value) {
        Map<String, CorrelationCase> caseNames = new HashMap<>();
        int totalCount = 0;
        Set<String> dataSources = new HashSet<>();
        if (CentralRepository.isEnabled()) {
            try {
                List<CorrelationAttributeInstance> instances;
                instances = CentralRepository.getInstance().getArtifactInstancesByTypeValue(aType, value);
                HashMap<UniquePathKey, OtherOccurrenceNodeInstanceData> nodeDataMap = new HashMap<>();
                String caseUUID = Case.getCurrentCase().getName();
                for (CorrelationAttributeInstance artifactInstance : instances) {

                    // Only add the attribute if it isn't the object the user selected.
                    // We consider it to be a different object if at least one of the following is true:
                    // - the case UUID is different
                    // - the data source name is different
                    // - the data source device ID is different
                    // - the file path is different
                    if (artifactInstance.getCorrelationCase().getCaseUUID().equals(caseUUID)
                            && (!StringUtils.isBlank(dataSourceName) && artifactInstance.getCorrelationDataSource().getName().equals(dataSourceName))
                            && (!StringUtils.isBlank(deviceId) && artifactInstance.getCorrelationDataSource().getDeviceID().equals(deviceId))
                            && (file != null && artifactInstance.getFilePath().equalsIgnoreCase(file.getParentPath() + file.getName()))) {
                        continue;
                    }
                    correlationAttributes.add(artifactInstance);
                    OtherOccurrenceNodeInstanceData newNode = new OtherOccurrenceNodeInstanceData(artifactInstance, aType, value);
                    UniquePathKey uniquePathKey = new UniquePathKey(newNode);
                    nodeDataMap.put(uniquePathKey, newNode);
                }
                for (OtherOccurrenceNodeInstanceData nodeData : nodeDataMap.values()) {
                    if (nodeData.isCentralRepoNode()) {
                        try {
                            dataSources.add(makeDataSourceString(nodeData.getCorrelationAttributeInstance().getCorrelationCase().getCaseUUID(), nodeData.getDeviceID(), nodeData.getDataSourceName()));
                            caseNames.put(nodeData.getCorrelationAttributeInstance().getCorrelationCase().getCaseUUID(), nodeData.getCorrelationAttributeInstance().getCorrelationCase());
                        } catch (CentralRepoException ex) {
                            logger.log(Level.WARNING, "Unable to get correlation case for displaying other occurrence for case: " + nodeData.getCaseName(), ex);
                        }
                    } else {
                        try {
                            dataSources.add(makeDataSourceString(Case.getCurrentCaseThrows().getName(), nodeData.getDeviceID(), nodeData.getDataSourceName()));
                            caseNames.put(Case.getCurrentCaseThrows().getName(), new CorrelationCase(Case.getCurrentCaseThrows().getName(), Case.getCurrentCaseThrows().getDisplayName()));
                        } catch (NoCurrentCaseException ex) {
                            logger.log(Level.WARNING, "No current case open for other occurrences", ex);
                        }
>>>>>>> 6f70bc62
                    }

                } catch (InterruptedException | ExecutionException ex) {
                    logger.log(Level.SEVERE, "Failed to ");
                }
            }
        };

        worker.execute();
    }

    /**
     * Makes a loading message appear in the case table.
     */
    void showPanelLoadingMessage() {
        casesTableModel.addCorrelationCase(NO_ARTIFACTS_CASE);
    }

    /**
     * Load the correlatable data into the table model. If there is no data
     * available display the message on the status panel.
     *
     * @param data A data wrapper object.
     */
    @NbBundle.Messages({
        "OtherOccurrencesPanel.foundIn.text=Found %d instances in %d cases and %d data sources."
    })
    void populateTable(OtherOccurrencesData data) {
        this.file = data.getFile();
        this.dataSourceName = data.getDataSourceName();
        this.deviceId = data.getDeviceId();

        casesTableModel.clearTable();

        correlationAttributes.addAll(data.getCorrelationAttributes());

        for (CorrelationCase corCase : data.getCaseMap().values()) {
            casesTableModel.addCorrelationCase(new CorrelationCaseWrapper(corCase));
        }
        int caseCount = casesTableModel.getRowCount();
        if (correlationAttributes.isEmpty()) {
            casesTableModel.addCorrelationCase(NO_ARTIFACTS_CASE);
        } else if (caseCount == 0) {
            casesTableModel.addCorrelationCase(NO_RESULTS_CASE);
        }
        earliestCaseDate.setText(data.getEarliestCaseDate());
        foundInLabel.setText(String.format(Bundle.OtherOccurrencesPanel_foundIn_text(), data.getInstanceDataCount(), caseCount, data.getDataSourceCount()));
        if (caseCount > 0) {
            casesTable.setRowSelectionInterval(0, 0);
        }
    }

    /**
<<<<<<< HEAD
     * Updates displayed information to be correct for the current case
     * selection
     */
    private void updateOnCaseSelection() {
        setCursor(Cursor.getPredefinedCursor(Cursor.WAIT_CURSOR));
        try{
            int[] selectedCaseIndexes = casesTable.getSelectedRows();
            dataSourcesTableModel.clearTable();
            filesTableModel.clearTable();
            if (selectedCaseIndexes.length == 0) {
                //special case when no cases are selected
                occurrencePanel = new OccurrencePanel();
                occurrencePanel.getPreferredSize();
                detailsPanelScrollPane.setViewportView(occurrencePanel);
            } else {
                String currentCaseName;
                try {
                    currentCaseName = Case.getCurrentCaseThrows().getName();
                } catch (NoCurrentCaseException ex) {
                    currentCaseName = null;
                    logger.log(Level.WARNING, "Unable to get current case for other occurrences content viewer", ex);
=======
     * Query the central repo database (if enabled) and the case database to
     * find all artifact instances correlated to the given central repository
     * artifact. If the central repo is not enabled, this will only return files
     * from the current case with matching MD5 hashes.
     *
     * @param corAttr CorrelationAttribute to query for
     *
     * @return A collection of correlated artifact instances
     */
    private Map<UniquePathKey, OtherOccurrenceNodeInstanceData> getCorrelatedInstances(CorrelationAttributeInstance corAttr) {
        // @@@ Check exception
        try {
            final Case openCase = Case.getCurrentCaseThrows();
            String caseUUID = openCase.getName();
            HashMap<UniquePathKey, OtherOccurrenceNodeInstanceData> nodeDataMap = new HashMap<>();

            if (CentralRepository.isEnabled()) {
                List<CorrelationAttributeInstance> instances = CentralRepository.getInstance().getArtifactInstancesByTypeValue(corAttr.getCorrelationType(), corAttr.getCorrelationValue());

                for (CorrelationAttributeInstance artifactInstance : instances) {

                    // Only add the attribute if it isn't the object the user selected.
                    // We consider it to be a different object if at least one of the following is true:
                    // - the case UUID is different
                    // - the data source name is different
                    // - the data source device ID is different
                    // - the file path is different
                    if (artifactInstance.getCorrelationCase().getCaseUUID().equals(caseUUID)
                            && (!StringUtils.isBlank(dataSourceName) && artifactInstance.getCorrelationDataSource().getName().equals(dataSourceName))
                            && (!StringUtils.isBlank(deviceId) && artifactInstance.getCorrelationDataSource().getDeviceID().equals(deviceId))
                            && (file != null && artifactInstance.getFilePath().equalsIgnoreCase(file.getParentPath() + file.getName()))) {
                        continue;
                    }
                    OtherOccurrenceNodeInstanceData newNode = new OtherOccurrenceNodeInstanceData(artifactInstance, corAttr.getCorrelationType(), corAttr.getCorrelationValue());
                    UniquePathKey uniquePathKey = new UniquePathKey(newNode);
                    nodeDataMap.put(uniquePathKey, newNode);
>>>>>>> 6f70bc62
                }
                for (CorrelationAttributeInstance corAttr : correlationAttributes) {
                    Map<UniquePathKey, OtherOccurrenceNodeInstanceData> correlatedNodeDataMap = new HashMap<>(0);

                    // get correlation and reference set instances from DB
                    correlatedNodeDataMap.putAll(OtherOccurrenceUtilities.getCorrelatedInstances(file, deviceId, dataSourceName, corAttr));
                    for (OtherOccurrenceNodeInstanceData nodeData : correlatedNodeDataMap.values()) {
                        for (int selectedRow : selectedCaseIndexes) {
                            try {
                                if (nodeData.isCentralRepoNode()) {
                                    if (casesTableModel.getCorrelationCase(casesTable.convertRowIndexToModel(selectedRow)) != null
                                            && casesTableModel.getCorrelationCase(casesTable.convertRowIndexToModel(selectedRow)).getCaseUUID().equals(nodeData.getCorrelationAttributeInstance().getCorrelationCase().getCaseUUID())) {
                                        dataSourcesTableModel.addNodeData(nodeData);
                                    }
                                } else if (currentCaseName != null && (casesTableModel.getCorrelationCase(casesTable.convertRowIndexToModel(selectedRow)).getCaseUUID().equals(currentCaseName))) {
                                    dataSourcesTableModel.addNodeData(nodeData);
                                }
                            } catch (CentralRepoException ex) {
                                logger.log(Level.WARNING, "Unable to get correlation attribute instance from OtherOccurrenceNodeInstanceData for case " + nodeData.getCaseName(), ex);
                            }
                        }
                    }
                }
                if (dataSourcesTable.getRowCount() > 0) {
                    dataSourcesTable.setRowSelectionInterval(0, 0);
                }
            }
        } finally {
            setCursor(Cursor.getPredefinedCursor(Cursor.DEFAULT_CURSOR));
        }
    }

    /**
     * Updates displayed information to be correct for the current data source
     * selection
     */
    private void updateOnDataSourceSelection() {
        setCursor(Cursor.getPredefinedCursor(Cursor.WAIT_CURSOR));
        try{
            int[] selectedDataSources = dataSourcesTable.getSelectedRows();
            filesTableModel.clearTable();
            for (CorrelationAttributeInstance corAttr : correlationAttributes) {
                Map<UniquePathKey, OtherOccurrenceNodeInstanceData> correlatedNodeDataMap = new HashMap<>(0);

                // get correlation and reference set instances from DB
                correlatedNodeDataMap.putAll(OtherOccurrenceUtilities.getCorrelatedInstances(file, deviceId, dataSourceName, corAttr));
                for (OtherOccurrenceNodeInstanceData nodeData : correlatedNodeDataMap.values()) {
                    for (int selectedDataSourceRow : selectedDataSources) {
                        try {
                            if (nodeData.isCentralRepoNode()) {
                                if (dataSourcesTableModel.getCaseUUIDForRow(dataSourcesTable.convertRowIndexToModel(selectedDataSourceRow)).equals(nodeData.getCorrelationAttributeInstance().getCorrelationCase().getCaseUUID())
                                        && dataSourcesTableModel.getDeviceIdForRow(dataSourcesTable.convertRowIndexToModel(selectedDataSourceRow)).equals(nodeData.getDeviceID())) {
                                    filesTableModel.addNodeData(nodeData);
                                }
                            } else {
                                if (dataSourcesTableModel.getDeviceIdForRow(dataSourcesTable.convertRowIndexToModel(selectedDataSourceRow)).equals(nodeData.getDeviceID())) {
                                    filesTableModel.addNodeData(nodeData);
                                }
                            }
                        } catch (CentralRepoException ex) {
                            logger.log(Level.WARNING, "Unable to get correlation attribute instance from OtherOccurrenceNodeInstanceData for case " + nodeData.getCaseName(), ex);
                        }
                    }
                }
            }
            if (filesTable.getRowCount() > 0) {
                filesTable.setRowSelectionInterval(0, 0);
            }
        } finally {
           setCursor(Cursor.getPredefinedCursor(Cursor.DEFAULT_CURSOR)); 
        }
    }

    /**
     * Update the data displayed in the details section to be correct for the
     * currently selected File
     */
    private void updateOnFileSelection() {
        setCursor(Cursor.getPredefinedCursor(Cursor.WAIT_CURSOR));
        try{
            if (filesTable.getSelectedRowCount() == 1) {
                //if there is one file selected update the deatils to show the data for that file
                occurrencePanel = new OccurrencePanel(filesTableModel.getListOfNodesForFile(filesTable.convertRowIndexToModel(filesTable.getSelectedRow())));
            } else if (dataSourcesTable.getSelectedRowCount() == 1) {
                //if no files were selected and only one data source is selected update the information to reflect the data source
                String caseName = dataSourcesTableModel.getCaseNameForRow(dataSourcesTable.convertRowIndexToModel(dataSourcesTable.getSelectedRow()));
                String dsName = dataSourcesTableModel.getValueAt(dataSourcesTable.convertRowIndexToModel(dataSourcesTable.getSelectedRow()), 0).toString();
                String caseCreatedDate = "";
                for (int row : casesTable.getSelectedRows()) {
                    if (casesTableModel.getValueAt(casesTable.convertRowIndexToModel(row), 0).toString().equals(caseName)) {
                        caseCreatedDate = getCaseCreatedDate(row);
                        break;
                    }
                }
                occurrencePanel = new OccurrencePanel(caseName, caseCreatedDate, dsName);
            } else if (casesTable.getSelectedRowCount() == 1) {
                //if no files were selected and a number of data source other than 1 are selected
                //update the information to reflect the case
                String createdDate;
                String caseName = "";
                if (casesTable.getRowCount() > 0) {
                    caseName = casesTableModel.getValueAt(casesTable.convertRowIndexToModel(casesTable.getSelectedRow()), 0).toString();
                }
                if (caseName.isEmpty()) {
                    occurrencePanel = new OccurrencePanel();
                } else {
                    createdDate = getCaseCreatedDate(casesTable.getSelectedRow());
                    occurrencePanel = new OccurrencePanel(caseName, createdDate);
                }
            } else {
                //else display an empty details area
                occurrencePanel = new OccurrencePanel();
            }
            //calling getPreferredSize has a side effect of ensuring it has a preferred size which reflects the contents which are visible
            occurrencePanel.getPreferredSize();
            detailsPanelScrollPane.setViewportView(occurrencePanel);
        } finally {
            setCursor(Cursor.getPredefinedCursor(Cursor.DEFAULT_CURSOR));
        }
    }

    /**
     * Get the date a case was created
     *
     * @param caseTableRowIdx the row from the casesTable representing the case
     *
     * @return A string representing the date the case was created or an empty
     *         string if the date could not be determined
     */
    private String getCaseCreatedDate(int caseTableRowIdx) {
        try {
            if (CentralRepository.isEnabled()) {
                CorrelationCase partialCase;
                partialCase = casesTableModel.getCorrelationCase(casesTable.convertRowIndexToModel(caseTableRowIdx));
                if (partialCase == null) {
                    return "";
                }
                return CentralRepository.getInstance().getCaseByUUID(partialCase.getCaseUUID()).getCreationDate();
            } else {
                return Case.getCurrentCase().getCreatedDate();
            }
        } catch (CentralRepoException ex) {
            logger.log(Level.WARNING, "Error getting case created date for row: " + caseTableRowIdx, ex);
        }
        return "";
    }

    /**
     * SwingWorker for creating the CSV dump file.
     */
    private class CSVWorker extends SwingWorker<Void, Void> {

        private final Collection<CorrelationAttributeInstance> correlationAttList;
        private final String dataSourceName;
        private final String deviceId;
        private final File destFile;
        private final AbstractFile abstractFile;

        /**
         * Construct a CSVWorker
         *
         * @param destFile           Output file.
         * @param sourceFile         Input file.
         * @param dataSourceName     Name of current dataSource.
         * @param deviceId           Id of the selected device.
         * @param correlationAttList
         */
        CSVWorker(File destFile, AbstractFile sourceFile, String dataSourceName, String deviceId, Collection<CorrelationAttributeInstance> correlationAttList) {
            this.destFile = destFile;
            this.abstractFile = sourceFile;
            this.dataSourceName = dataSourceName;
            this.deviceId = deviceId;
            this.correlationAttList = correlationAttList;
        }

        @Override
        protected Void doInBackground() throws Exception {
            OtherOccurrenceUtilities.writeOtherOccurrencesToFileAsCSV(this.destFile, this.abstractFile, this.correlationAttList, this.dataSourceName, this.deviceId);
            return null;
        }

        @Override
        public void done() {
            try {
                get();
            } catch (InterruptedException | ExecutionException ex) {
                JOptionPane.showMessageDialog(OtherOccurrencesPanel.this,
                        "Failed to create csv file for Other Occurrences at\n" + destFile.getAbsolutePath(),
                        "Error Creating CSV",
                        JOptionPane.ERROR_MESSAGE);

                logger.log(Level.SEVERE, "Error writing selected rows to from OtherOccurrencePanel to " + destFile.getAbsolutePath(), ex);
            }
        }
    }

    /**
     * This method is called from within the constructor to initialize the form.
     * WARNING: Do NOT modify this code. The content of this method is always
     * regenerated by the Form Editor.
     */
    @SuppressWarnings("unchecked")
    // <editor-fold defaultstate="collapsed" desc="Generated Code">//GEN-BEGIN:initComponents
    private void initComponents() {
        java.awt.GridBagConstraints gridBagConstraints;

        rightClickPopupMenu = new javax.swing.JPopupMenu();
        exportToCSVMenuItem = new javax.swing.JMenuItem();
        showCaseDetailsMenuItem = new javax.swing.JMenuItem();
        showCommonalityMenuItem = new javax.swing.JMenuItem();
        CSVFileChooser = new javax.swing.JFileChooser();
        tableContainerPanel = new javax.swing.JPanel();
        tablesViewerSplitPane = new javax.swing.JSplitPane();
        caseDatasourceFileSplitPane = new javax.swing.JSplitPane();
        caseDatasourceSplitPane = new javax.swing.JSplitPane();
        caseScrollPane = new javax.swing.JScrollPane();
        casesTable = new javax.swing.JTable();
        dataSourceScrollPane = new javax.swing.JScrollPane();
        dataSourcesTable = new javax.swing.JTable();
        filesTableScrollPane = new javax.swing.JScrollPane();
        filesTable = new javax.swing.JTable();
        detailsPanelScrollPane = new javax.swing.JScrollPane();
        jPanel1 = new javax.swing.JPanel();
        foundInLabel = new javax.swing.JLabel();
        earliestCaseDate = new javax.swing.JLabel();
        earliestCaseLabel = new javax.swing.JLabel();
        filler1 = new javax.swing.Box.Filler(new java.awt.Dimension(0, 0), new java.awt.Dimension(0, 0), new java.awt.Dimension(32767, 0));

        rightClickPopupMenu.addPopupMenuListener(new javax.swing.event.PopupMenuListener() {
            public void popupMenuWillBecomeVisible(javax.swing.event.PopupMenuEvent evt) {
                rightClickPopupMenuPopupMenuWillBecomeVisible(evt);
            }
            public void popupMenuWillBecomeInvisible(javax.swing.event.PopupMenuEvent evt) {
            }
            public void popupMenuCanceled(javax.swing.event.PopupMenuEvent evt) {
            }
        });

        org.openide.awt.Mnemonics.setLocalizedText(exportToCSVMenuItem, org.openide.util.NbBundle.getMessage(OtherOccurrencesPanel.class, "OtherOccurrencesPanel.exportToCSVMenuItem.text")); // NOI18N
        rightClickPopupMenu.add(exportToCSVMenuItem);

        org.openide.awt.Mnemonics.setLocalizedText(showCaseDetailsMenuItem, org.openide.util.NbBundle.getMessage(OtherOccurrencesPanel.class, "OtherOccurrencesPanel.showCaseDetailsMenuItem.text")); // NOI18N
        rightClickPopupMenu.add(showCaseDetailsMenuItem);

        org.openide.awt.Mnemonics.setLocalizedText(showCommonalityMenuItem, org.openide.util.NbBundle.getMessage(OtherOccurrencesPanel.class, "OtherOccurrencesPanel.showCommonalityMenuItem.text")); // NOI18N
        rightClickPopupMenu.add(showCommonalityMenuItem);

        tableContainerPanel.setPreferredSize(new java.awt.Dimension(600, 63));
        tableContainerPanel.setRequestFocusEnabled(false);

        tablesViewerSplitPane.setDividerLocation(450);
        tablesViewerSplitPane.setResizeWeight(0.75);

        caseDatasourceFileSplitPane.setDividerLocation(300);
        caseDatasourceFileSplitPane.setResizeWeight(0.66);
        caseDatasourceFileSplitPane.setToolTipText(org.openide.util.NbBundle.getMessage(OtherOccurrencesPanel.class, "OtherOccurrencesPanel.caseDatasourceFileSplitPane.toolTipText")); // NOI18N

        caseDatasourceSplitPane.setDividerLocation(150);
        caseDatasourceSplitPane.setResizeWeight(0.5);

        caseScrollPane.setPreferredSize(new java.awt.Dimension(150, 30));

        casesTable.setAutoCreateRowSorter(true);
        casesTable.setModel(casesTableModel);
        caseScrollPane.setViewportView(casesTable);

        caseDatasourceSplitPane.setLeftComponent(caseScrollPane);

        dataSourceScrollPane.setPreferredSize(new java.awt.Dimension(150, 30));

        dataSourcesTable.setAutoCreateRowSorter(true);
        dataSourcesTable.setModel(dataSourcesTableModel);
        dataSourceScrollPane.setViewportView(dataSourcesTable);

        caseDatasourceSplitPane.setRightComponent(dataSourceScrollPane);

        caseDatasourceFileSplitPane.setLeftComponent(caseDatasourceSplitPane);

        filesTableScrollPane.setPreferredSize(new java.awt.Dimension(150, 30));

        filesTable.setAutoCreateRowSorter(true);
        filesTable.setModel(filesTableModel);
        filesTable.setToolTipText(org.openide.util.NbBundle.getMessage(OtherOccurrencesPanel.class, "OtherOccurrencesPanel.filesTable.toolTipText")); // NOI18N
        filesTable.setSelectionMode(javax.swing.ListSelectionModel.SINGLE_SELECTION);
        filesTableScrollPane.setViewportView(filesTable);

        caseDatasourceFileSplitPane.setRightComponent(filesTableScrollPane);

        tablesViewerSplitPane.setLeftComponent(caseDatasourceFileSplitPane);

        detailsPanelScrollPane.setHorizontalScrollBarPolicy(javax.swing.ScrollPaneConstants.HORIZONTAL_SCROLLBAR_NEVER);
        detailsPanelScrollPane.setPreferredSize(new java.awt.Dimension(300, 100));
        tablesViewerSplitPane.setRightComponent(detailsPanelScrollPane);

        jPanel1.setPreferredSize(new java.awt.Dimension(576, 22));
        jPanel1.setLayout(new java.awt.GridBagLayout());

        foundInLabel.setHorizontalAlignment(javax.swing.SwingConstants.TRAILING);
        org.openide.awt.Mnemonics.setLocalizedText(foundInLabel, org.openide.util.NbBundle.getMessage(OtherOccurrencesPanel.class, "OtherOccurrencesPanel.foundInLabel.text")); // NOI18N
        foundInLabel.setPreferredSize(new java.awt.Dimension(400, 16));
        gridBagConstraints = new java.awt.GridBagConstraints();
        gridBagConstraints.gridx = 3;
        gridBagConstraints.gridy = 0;
        gridBagConstraints.fill = java.awt.GridBagConstraints.HORIZONTAL;
        gridBagConstraints.anchor = java.awt.GridBagConstraints.NORTHEAST;
        gridBagConstraints.insets = new java.awt.Insets(2, 2, 0, 0);
        jPanel1.add(foundInLabel, gridBagConstraints);

        org.openide.awt.Mnemonics.setLocalizedText(earliestCaseDate, org.openide.util.NbBundle.getMessage(OtherOccurrencesPanel.class, "OtherOccurrencesPanel.earliestCaseDate.text")); // NOI18N
        earliestCaseDate.setMaximumSize(new java.awt.Dimension(200, 16));
        gridBagConstraints = new java.awt.GridBagConstraints();
        gridBagConstraints.gridx = 1;
        gridBagConstraints.gridy = 0;
        gridBagConstraints.fill = java.awt.GridBagConstraints.HORIZONTAL;
        gridBagConstraints.anchor = java.awt.GridBagConstraints.NORTHWEST;
        gridBagConstraints.insets = new java.awt.Insets(0, 7, 0, 0);
        jPanel1.add(earliestCaseDate, gridBagConstraints);

        org.openide.awt.Mnemonics.setLocalizedText(earliestCaseLabel, org.openide.util.NbBundle.getMessage(OtherOccurrencesPanel.class, "OtherOccurrencesPanel.earliestCaseLabel.text")); // NOI18N
        earliestCaseLabel.setToolTipText(org.openide.util.NbBundle.getMessage(OtherOccurrencesPanel.class, "OtherOccurrencesPanel.earliestCaseLabel.toolTipText")); // NOI18N
        earliestCaseLabel.setMaximumSize(new java.awt.Dimension(260, 16));
        gridBagConstraints = new java.awt.GridBagConstraints();
        gridBagConstraints.gridx = 0;
        gridBagConstraints.gridy = 0;
        gridBagConstraints.fill = java.awt.GridBagConstraints.HORIZONTAL;
        gridBagConstraints.anchor = java.awt.GridBagConstraints.NORTHWEST;
        jPanel1.add(earliestCaseLabel, gridBagConstraints);
        gridBagConstraints = new java.awt.GridBagConstraints();
        gridBagConstraints.gridx = 2;
        gridBagConstraints.gridy = 0;
        gridBagConstraints.fill = java.awt.GridBagConstraints.HORIZONTAL;
        gridBagConstraints.weightx = 0.1;
        jPanel1.add(filler1, gridBagConstraints);

        javax.swing.GroupLayout tableContainerPanelLayout = new javax.swing.GroupLayout(tableContainerPanel);
        tableContainerPanel.setLayout(tableContainerPanelLayout);
        tableContainerPanelLayout.setHorizontalGroup(
            tableContainerPanelLayout.createParallelGroup(javax.swing.GroupLayout.Alignment.LEADING)
            .addGroup(tableContainerPanelLayout.createSequentialGroup()
                .addGroup(tableContainerPanelLayout.createParallelGroup(javax.swing.GroupLayout.Alignment.LEADING)
                    .addComponent(tablesViewerSplitPane, javax.swing.GroupLayout.PREFERRED_SIZE, 0, Short.MAX_VALUE)
                    .addComponent(jPanel1, javax.swing.GroupLayout.Alignment.TRAILING, javax.swing.GroupLayout.DEFAULT_SIZE, 516, Short.MAX_VALUE))
                .addContainerGap())
        );
        tableContainerPanelLayout.setVerticalGroup(
            tableContainerPanelLayout.createParallelGroup(javax.swing.GroupLayout.Alignment.LEADING)
            .addGroup(tableContainerPanelLayout.createSequentialGroup()
                .addGap(0, 0, 0)
                .addComponent(tablesViewerSplitPane)
                .addPreferredGap(javax.swing.LayoutStyle.ComponentPlacement.RELATED)
                .addComponent(jPanel1, javax.swing.GroupLayout.PREFERRED_SIZE, javax.swing.GroupLayout.DEFAULT_SIZE, javax.swing.GroupLayout.PREFERRED_SIZE)
                .addGap(12, 12, 12))
        );

        javax.swing.GroupLayout layout = new javax.swing.GroupLayout(this);
        this.setLayout(layout);
        layout.setHorizontalGroup(
            layout.createParallelGroup(javax.swing.GroupLayout.Alignment.LEADING)
            .addComponent(tableContainerPanel, javax.swing.GroupLayout.DEFAULT_SIZE, 528, Short.MAX_VALUE)
        );
        layout.setVerticalGroup(
            layout.createParallelGroup(javax.swing.GroupLayout.Alignment.LEADING)
            .addComponent(tableContainerPanel, javax.swing.GroupLayout.DEFAULT_SIZE, 143, Short.MAX_VALUE)
        );
    }// </editor-fold>//GEN-END:initComponents

    private void rightClickPopupMenuPopupMenuWillBecomeVisible(javax.swing.event.PopupMenuEvent evt) {//GEN-FIRST:event_rightClickPopupMenuPopupMenuWillBecomeVisible
        boolean enableCentralRepoActions = false;
        if (CentralRepository.isEnabled() && filesTable.getSelectedRowCount() == 1) {
            int rowIndex = filesTable.getSelectedRow();
            List<OtherOccurrenceNodeData> selectedFile = filesTableModel.getListOfNodesForFile(rowIndex);
            if (!selectedFile.isEmpty() && selectedFile.get(0) instanceof OtherOccurrenceNodeInstanceData) {
                OtherOccurrenceNodeInstanceData instanceData = (OtherOccurrenceNodeInstanceData) selectedFile.get(0);
                enableCentralRepoActions = instanceData.isCentralRepoNode();
            }
        }
        showCaseDetailsMenuItem.setVisible(enableCentralRepoActions);
        showCommonalityMenuItem.setVisible(enableCentralRepoActions);
    }//GEN-LAST:event_rightClickPopupMenuPopupMenuWillBecomeVisible


    // Variables declaration - do not modify//GEN-BEGIN:variables
    private javax.swing.JFileChooser CSVFileChooser;
    private javax.swing.JSplitPane caseDatasourceFileSplitPane;
    private javax.swing.JSplitPane caseDatasourceSplitPane;
    private javax.swing.JScrollPane caseScrollPane;
    private javax.swing.JTable casesTable;
    private javax.swing.JScrollPane dataSourceScrollPane;
    private javax.swing.JTable dataSourcesTable;
    private javax.swing.JScrollPane detailsPanelScrollPane;
    private javax.swing.JLabel earliestCaseDate;
    private javax.swing.JLabel earliestCaseLabel;
    private javax.swing.JMenuItem exportToCSVMenuItem;
    private javax.swing.JTable filesTable;
    private javax.swing.JScrollPane filesTableScrollPane;
    private javax.swing.Box.Filler filler1;
    private javax.swing.JLabel foundInLabel;
    private javax.swing.JPanel jPanel1;
    private javax.swing.JPopupMenu rightClickPopupMenu;
    private javax.swing.JMenuItem showCaseDetailsMenuItem;
    private javax.swing.JMenuItem showCommonalityMenuItem;
    private javax.swing.JPanel tableContainerPanel;
    private javax.swing.JSplitPane tablesViewerSplitPane;
    // End of variables declaration//GEN-END:variables
}<|MERGE_RESOLUTION|>--- conflicted
+++ resolved
@@ -311,7 +311,6 @@
      *              for.
      * @param value The value being correlated on.
      */
-<<<<<<< HEAD
     public void populateTableForOneType(CorrelationAttributeInstance.Type aType, String value) throws CentralRepoException {
         casesTableModel.addCorrelationCase(NO_ARTIFACTS_CASE);
 
@@ -335,52 +334,6 @@
                     foundInLabel.setText(String.format(Bundle.OtherOccurrencesPanel_foundIn_text(), data.getTotalCount(), caseCount, data.getDataSourceCount()));
                     if (caseCount > 0) {
                         casesTable.setRowSelectionInterval(0, 0);
-=======
-    public void populateTableForOneType(CorrelationAttributeInstance.Type aType, String value) {
-        Map<String, CorrelationCase> caseNames = new HashMap<>();
-        int totalCount = 0;
-        Set<String> dataSources = new HashSet<>();
-        if (CentralRepository.isEnabled()) {
-            try {
-                List<CorrelationAttributeInstance> instances;
-                instances = CentralRepository.getInstance().getArtifactInstancesByTypeValue(aType, value);
-                HashMap<UniquePathKey, OtherOccurrenceNodeInstanceData> nodeDataMap = new HashMap<>();
-                String caseUUID = Case.getCurrentCase().getName();
-                for (CorrelationAttributeInstance artifactInstance : instances) {
-
-                    // Only add the attribute if it isn't the object the user selected.
-                    // We consider it to be a different object if at least one of the following is true:
-                    // - the case UUID is different
-                    // - the data source name is different
-                    // - the data source device ID is different
-                    // - the file path is different
-                    if (artifactInstance.getCorrelationCase().getCaseUUID().equals(caseUUID)
-                            && (!StringUtils.isBlank(dataSourceName) && artifactInstance.getCorrelationDataSource().getName().equals(dataSourceName))
-                            && (!StringUtils.isBlank(deviceId) && artifactInstance.getCorrelationDataSource().getDeviceID().equals(deviceId))
-                            && (file != null && artifactInstance.getFilePath().equalsIgnoreCase(file.getParentPath() + file.getName()))) {
-                        continue;
-                    }
-                    correlationAttributes.add(artifactInstance);
-                    OtherOccurrenceNodeInstanceData newNode = new OtherOccurrenceNodeInstanceData(artifactInstance, aType, value);
-                    UniquePathKey uniquePathKey = new UniquePathKey(newNode);
-                    nodeDataMap.put(uniquePathKey, newNode);
-                }
-                for (OtherOccurrenceNodeInstanceData nodeData : nodeDataMap.values()) {
-                    if (nodeData.isCentralRepoNode()) {
-                        try {
-                            dataSources.add(makeDataSourceString(nodeData.getCorrelationAttributeInstance().getCorrelationCase().getCaseUUID(), nodeData.getDeviceID(), nodeData.getDataSourceName()));
-                            caseNames.put(nodeData.getCorrelationAttributeInstance().getCorrelationCase().getCaseUUID(), nodeData.getCorrelationAttributeInstance().getCorrelationCase());
-                        } catch (CentralRepoException ex) {
-                            logger.log(Level.WARNING, "Unable to get correlation case for displaying other occurrence for case: " + nodeData.getCaseName(), ex);
-                        }
-                    } else {
-                        try {
-                            dataSources.add(makeDataSourceString(Case.getCurrentCaseThrows().getName(), nodeData.getDeviceID(), nodeData.getDataSourceName()));
-                            caseNames.put(Case.getCurrentCaseThrows().getName(), new CorrelationCase(Case.getCurrentCaseThrows().getName(), Case.getCurrentCaseThrows().getDisplayName()));
-                        } catch (NoCurrentCaseException ex) {
-                            logger.log(Level.WARNING, "No current case open for other occurrences", ex);
-                        }
->>>>>>> 6f70bc62
                     }
 
                 } catch (InterruptedException | ExecutionException ex) {
@@ -434,7 +387,6 @@
     }
 
     /**
-<<<<<<< HEAD
      * Updates displayed information to be correct for the current case
      * selection
      */
@@ -456,44 +408,6 @@
                 } catch (NoCurrentCaseException ex) {
                     currentCaseName = null;
                     logger.log(Level.WARNING, "Unable to get current case for other occurrences content viewer", ex);
-=======
-     * Query the central repo database (if enabled) and the case database to
-     * find all artifact instances correlated to the given central repository
-     * artifact. If the central repo is not enabled, this will only return files
-     * from the current case with matching MD5 hashes.
-     *
-     * @param corAttr CorrelationAttribute to query for
-     *
-     * @return A collection of correlated artifact instances
-     */
-    private Map<UniquePathKey, OtherOccurrenceNodeInstanceData> getCorrelatedInstances(CorrelationAttributeInstance corAttr) {
-        // @@@ Check exception
-        try {
-            final Case openCase = Case.getCurrentCaseThrows();
-            String caseUUID = openCase.getName();
-            HashMap<UniquePathKey, OtherOccurrenceNodeInstanceData> nodeDataMap = new HashMap<>();
-
-            if (CentralRepository.isEnabled()) {
-                List<CorrelationAttributeInstance> instances = CentralRepository.getInstance().getArtifactInstancesByTypeValue(corAttr.getCorrelationType(), corAttr.getCorrelationValue());
-
-                for (CorrelationAttributeInstance artifactInstance : instances) {
-
-                    // Only add the attribute if it isn't the object the user selected.
-                    // We consider it to be a different object if at least one of the following is true:
-                    // - the case UUID is different
-                    // - the data source name is different
-                    // - the data source device ID is different
-                    // - the file path is different
-                    if (artifactInstance.getCorrelationCase().getCaseUUID().equals(caseUUID)
-                            && (!StringUtils.isBlank(dataSourceName) && artifactInstance.getCorrelationDataSource().getName().equals(dataSourceName))
-                            && (!StringUtils.isBlank(deviceId) && artifactInstance.getCorrelationDataSource().getDeviceID().equals(deviceId))
-                            && (file != null && artifactInstance.getFilePath().equalsIgnoreCase(file.getParentPath() + file.getName()))) {
-                        continue;
-                    }
-                    OtherOccurrenceNodeInstanceData newNode = new OtherOccurrenceNodeInstanceData(artifactInstance, corAttr.getCorrelationType(), corAttr.getCorrelationValue());
-                    UniquePathKey uniquePathKey = new UniquePathKey(newNode);
-                    nodeDataMap.put(uniquePathKey, newNode);
->>>>>>> 6f70bc62
                 }
                 for (CorrelationAttributeInstance corAttr : correlationAttributes) {
                     Map<UniquePathKey, OtherOccurrenceNodeInstanceData> correlatedNodeDataMap = new HashMap<>(0);
