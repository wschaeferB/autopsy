--- conflicted
+++ resolved
@@ -1063,14 +1063,9 @@
     }
 
     /**
-<<<<<<< HEAD
      * Sets an eamArtifact instance as knownStatus = "Bad". If eamArtifact
      * exists, it is updated. If eamArtifact does not exist it is added
      * with knownStatus = "Bad"
-=======
-     * Sets an eamArtifact instance to the given known status. If eamArtifact
-     * exists, it is updated. If eamArtifact does not exist nothing happens
->>>>>>> 7507ed41
      *
      * @param eamArtifact Artifact containing exactly one (1) ArtifactInstance.
      * @param FileKnown The status to change the artifact to
@@ -1177,7 +1172,7 @@
             for(BlackboardArtifactTag bbTag:artifactTags){
                 List<EamArtifact> convertedArtifacts = EamArtifactUtil.fromBlackboardArtifact(bbTag.getArtifact(), true, getCorrelationTypes(), true);
                 for (EamArtifact eamArtifact : convertedArtifacts) {
-                    setArtifactInstanceKnownBad(eamArtifact);
+                    setArtifactInstanceKnownStatus(eamArtifact,TskData.FileKnown.BAD);
                 }
             }
 
@@ -1187,7 +1182,7 @@
             for(ContentTag contentTag:fileTags){
                 final EamArtifact eamArtifact = EamArtifactUtil.getEamArtifactFromContent(contentTag.getContent(), 
                             TskData.FileKnown.BAD, "");
-                setArtifactInstanceKnownBad(eamArtifact);
+                setArtifactInstanceKnownStatus(eamArtifact, TskData.FileKnown.BAD);
             }
         } catch (Exception ex){
             // fix fix
