/*
 * Central Repository
 *
 * Copyright 2015-2017 Basis Technology Corp.
 * Contact: carrier <at> sleuthkit <dot> org
 *
 * Licensed under the Apache License, Version 2.0 (the "License");
 * you may not use this file except in compliance with the License.
 * You may obtain a copy of the License at
 *
 *     http://www.apache.org/licenses/LICENSE-2.0
 *
 * Unless required by applicable law or agreed to in writing, software
 * distributed under the License is distributed on an "AS IS" BASIS,
 * WITHOUT WARRANTIES OR CONDITIONS OF ANY KIND, either express or implied.
 * See the License for the specific language governing permissions and
 * limitations under the License.
 */
package org.sleuthkit.autopsy.centralrepository.optionspanel;

import org.sleuthkit.autopsy.coreutils.Logger;
import java.beans.PropertyChangeEvent;
import java.beans.PropertyChangeListener;
import javax.swing.SwingUtilities;
import org.netbeans.spi.options.OptionsPanelController;
import org.openide.util.NbBundle.Messages;
import org.sleuthkit.autopsy.corecomponents.OptionsPanel;
import org.sleuthkit.autopsy.events.AutopsyEvent;
import org.sleuthkit.autopsy.ingest.IngestManager;
import org.sleuthkit.autopsy.ingest.IngestModuleGlobalSettingsPanel;
import org.sleuthkit.autopsy.centralrepository.datamodel.EamDbPlatformEnum;
import static org.sleuthkit.autopsy.centralrepository.datamodel.EamDbPlatformEnum.DISABLED;
import org.sleuthkit.autopsy.centralrepository.datamodel.EamDbUtil;
import org.sleuthkit.autopsy.centralrepository.datamodel.PostgresEamDbSettings;
import org.sleuthkit.autopsy.centralrepository.datamodel.SqliteEamDbSettings;

/**
 * Main settings panel for the Central Repository
 */
public final class GlobalSettingsPanel extends IngestModuleGlobalSettingsPanel implements OptionsPanel {

    private static final long serialVersionUID = 1L;
    private static final Logger LOGGER = Logger.getLogger(GlobalSettingsPanel.class.getName());

    private final IngestJobEventPropertyChangeListener ingestJobEventListener;

    /**
     * Creates new form EamOptionsPanel
     */
    public GlobalSettingsPanel() {
        ingestJobEventListener = new IngestJobEventPropertyChangeListener();

        initComponents();
        customizeComponents();
        addIngestJobEventsListener();
    }

    @Messages({"GlobalSettingsPanel.title=Central Repository Settings",
        "GlobalSettingsPanel.cbUseCentralRepo.text=Use a central repository",
        "GlobalSettingsPanel.pnCorrelationProperties.border.title=Correlation Properties",
        "GlobalSettingsPanel.lbCentralRepository.text=A central repository allows you to correlate files and results between cases.",
        "GlobalSettingsPanel.correlationPropertiesTextArea.text=Choose which file and result properties to store in the central repository for later correlation.",
        "GlobalSettingsPanel.organizationPanel.border.title=Organizations",
        "GlobalSettingsPanel.manageOrganizationButton.text=Manage Organizations",
        "GlobalSettingsPanel.organizationTextArea.text=Organization information can be tracked in the central repository"
    })

    private void customizeComponents() {
        setName(Bundle.GlobalSettingsPanel_title());
    }

    private void addIngestJobEventsListener() {
        IngestManager.getInstance().addIngestJobEventListener(ingestJobEventListener);
        ingestStateUpdated();
    }

    /**
     * This method is called from within the constructor to initialize the form.
     * WARNING: Do NOT modify this code. The content of this method is always
     * regenerated by the Form Editor.
     */
    @SuppressWarnings("unchecked")
    // <editor-fold defaultstate="collapsed" desc="Generated Code">//GEN-BEGIN:initComponents
    private void initComponents() {

        pnDatabaseConfiguration = new javax.swing.JPanel();
        lbDbPlatformTypeLabel = new javax.swing.JLabel();
        lbDbNameLabel = new javax.swing.JLabel();
        lbDbLocationLabel = new javax.swing.JLabel();
        bnDbConfigure = new javax.swing.JButton();
        lbDbPlatformValue = new javax.swing.JLabel();
        lbDbNameValue = new javax.swing.JLabel();
        lbDbLocationValue = new javax.swing.JLabel();
        cbUseCentralRepo = new javax.swing.JCheckBox();
<<<<<<< HEAD
        bnImportDatabase = new javax.swing.JButton();
=======
        pnTagManagement = new javax.swing.JPanel();
        bnManageTags = new javax.swing.JButton();
        manageTagsScrollPane = new javax.swing.JScrollPane();
        manageTagsTextArea = new javax.swing.JTextArea();
>>>>>>> ec2e1a8d
        tbOops = new javax.swing.JTextField();
        pnCorrelationProperties = new javax.swing.JPanel();
        bnManageTypes = new javax.swing.JButton();
        correlationPropertiesScrollPane = new javax.swing.JScrollPane();
        correlationPropertiesTextArea = new javax.swing.JTextArea();
        lbCentralRepository = new javax.swing.JLabel();
        organizationPanel = new javax.swing.JPanel();
        manageOrganizationButton = new javax.swing.JButton();
        organizationScrollPane = new javax.swing.JScrollPane();
        organizationTextArea = new javax.swing.JTextArea();

        setName(""); // NOI18N

        pnDatabaseConfiguration.setBorder(javax.swing.BorderFactory.createTitledBorder(null, org.openide.util.NbBundle.getMessage(GlobalSettingsPanel.class, "GlobalSettingsPanel.pnDatabaseConfiguration.title"), javax.swing.border.TitledBorder.DEFAULT_JUSTIFICATION, javax.swing.border.TitledBorder.DEFAULT_POSITION, new java.awt.Font("Tahoma", 0, 12))); // NOI18N

        org.openide.awt.Mnemonics.setLocalizedText(lbDbPlatformTypeLabel, org.openide.util.NbBundle.getMessage(GlobalSettingsPanel.class, "GlobalSettingsPanel.lbDbPlatformTypeLabel.text")); // NOI18N

        org.openide.awt.Mnemonics.setLocalizedText(lbDbNameLabel, org.openide.util.NbBundle.getMessage(GlobalSettingsPanel.class, "GlobalSettingsPanel.lbDbNameLabel.text")); // NOI18N

        org.openide.awt.Mnemonics.setLocalizedText(lbDbLocationLabel, org.openide.util.NbBundle.getMessage(GlobalSettingsPanel.class, "GlobalSettingsPanel.lbDbLocationLabel.text")); // NOI18N

        org.openide.awt.Mnemonics.setLocalizedText(bnDbConfigure, org.openide.util.NbBundle.getMessage(GlobalSettingsPanel.class, "GlobalSettingsPanel.bnDbConfigure.text")); // NOI18N
        bnDbConfigure.addActionListener(new java.awt.event.ActionListener() {
            public void actionPerformed(java.awt.event.ActionEvent evt) {
                bnDbConfigureActionPerformed(evt);
            }
        });

        javax.swing.GroupLayout pnDatabaseConfigurationLayout = new javax.swing.GroupLayout(pnDatabaseConfiguration);
        pnDatabaseConfiguration.setLayout(pnDatabaseConfigurationLayout);
        pnDatabaseConfigurationLayout.setHorizontalGroup(
            pnDatabaseConfigurationLayout.createParallelGroup(javax.swing.GroupLayout.Alignment.LEADING)
            .addGroup(pnDatabaseConfigurationLayout.createSequentialGroup()
                .addContainerGap()
                .addGroup(pnDatabaseConfigurationLayout.createParallelGroup(javax.swing.GroupLayout.Alignment.LEADING)
                    .addGroup(pnDatabaseConfigurationLayout.createSequentialGroup()
                        .addComponent(bnDbConfigure)
                        .addContainerGap())
                    .addGroup(pnDatabaseConfigurationLayout.createSequentialGroup()
                        .addGroup(pnDatabaseConfigurationLayout.createParallelGroup(javax.swing.GroupLayout.Alignment.LEADING, false)
                            .addComponent(lbDbPlatformTypeLabel, javax.swing.GroupLayout.DEFAULT_SIZE, javax.swing.GroupLayout.DEFAULT_SIZE, Short.MAX_VALUE)
                            .addComponent(lbDbNameLabel, javax.swing.GroupLayout.DEFAULT_SIZE, javax.swing.GroupLayout.DEFAULT_SIZE, Short.MAX_VALUE)
                            .addComponent(lbDbLocationLabel, javax.swing.GroupLayout.PREFERRED_SIZE, 57, javax.swing.GroupLayout.PREFERRED_SIZE))
                        .addPreferredGap(javax.swing.LayoutStyle.ComponentPlacement.UNRELATED)
                        .addGroup(pnDatabaseConfigurationLayout.createParallelGroup(javax.swing.GroupLayout.Alignment.TRAILING)
                            .addComponent(lbDbNameValue, javax.swing.GroupLayout.Alignment.LEADING, javax.swing.GroupLayout.DEFAULT_SIZE, javax.swing.GroupLayout.DEFAULT_SIZE, Short.MAX_VALUE)
                            .addComponent(lbDbPlatformValue, javax.swing.GroupLayout.DEFAULT_SIZE, javax.swing.GroupLayout.DEFAULT_SIZE, Short.MAX_VALUE)
                            .addComponent(lbDbLocationValue, javax.swing.GroupLayout.Alignment.LEADING, javax.swing.GroupLayout.DEFAULT_SIZE, javax.swing.GroupLayout.DEFAULT_SIZE, Short.MAX_VALUE)))))
        );
        pnDatabaseConfigurationLayout.setVerticalGroup(
            pnDatabaseConfigurationLayout.createParallelGroup(javax.swing.GroupLayout.Alignment.LEADING)
            .addGroup(pnDatabaseConfigurationLayout.createSequentialGroup()
                .addGap(7, 7, 7)
                .addGroup(pnDatabaseConfigurationLayout.createParallelGroup(javax.swing.GroupLayout.Alignment.LEADING, false)
                    .addComponent(lbDbPlatformTypeLabel, javax.swing.GroupLayout.DEFAULT_SIZE, javax.swing.GroupLayout.DEFAULT_SIZE, Short.MAX_VALUE)
                    .addComponent(lbDbPlatformValue, javax.swing.GroupLayout.PREFERRED_SIZE, 14, javax.swing.GroupLayout.PREFERRED_SIZE))
                .addPreferredGap(javax.swing.LayoutStyle.ComponentPlacement.RELATED)
                .addGroup(pnDatabaseConfigurationLayout.createParallelGroup(javax.swing.GroupLayout.Alignment.LEADING, false)
                    .addComponent(lbDbNameLabel, javax.swing.GroupLayout.DEFAULT_SIZE, javax.swing.GroupLayout.DEFAULT_SIZE, Short.MAX_VALUE)
                    .addComponent(lbDbNameValue, javax.swing.GroupLayout.PREFERRED_SIZE, 14, javax.swing.GroupLayout.PREFERRED_SIZE))
                .addPreferredGap(javax.swing.LayoutStyle.ComponentPlacement.RELATED)
                .addGroup(pnDatabaseConfigurationLayout.createParallelGroup(javax.swing.GroupLayout.Alignment.LEADING, false)
                    .addComponent(lbDbLocationLabel, javax.swing.GroupLayout.DEFAULT_SIZE, javax.swing.GroupLayout.DEFAULT_SIZE, Short.MAX_VALUE)
                    .addComponent(lbDbLocationValue, javax.swing.GroupLayout.PREFERRED_SIZE, 14, javax.swing.GroupLayout.PREFERRED_SIZE))
                .addPreferredGap(javax.swing.LayoutStyle.ComponentPlacement.RELATED, javax.swing.GroupLayout.DEFAULT_SIZE, Short.MAX_VALUE)
                .addComponent(bnDbConfigure)
                .addGap(8, 8, 8))
        );

        org.openide.awt.Mnemonics.setLocalizedText(cbUseCentralRepo, org.openide.util.NbBundle.getMessage(GlobalSettingsPanel.class, "GlobalSettingsPanel.cbUseCentralRepo.text")); // NOI18N
        cbUseCentralRepo.addActionListener(new java.awt.event.ActionListener() {
            public void actionPerformed(java.awt.event.ActionEvent evt) {
                cbUseCentralRepoActionPerformed(evt);
            }
        });

<<<<<<< HEAD
        bnImportDatabase.setIcon(new javax.swing.ImageIcon(getClass().getResource("/org/sleuthkit/autopsy/centralrepository/images/import16.png"))); // NOI18N
        org.openide.awt.Mnemonics.setLocalizedText(bnImportDatabase, org.openide.util.NbBundle.getMessage(GlobalSettingsPanel.class, "GlobalSettingsPanel.bnImportDatabase.label")); // NOI18N
        bnImportDatabase.setActionCommand(org.openide.util.NbBundle.getMessage(GlobalSettingsPanel.class, "GlobalSettingsPanel.bnImportDatabase.actionCommand")); // NOI18N
        bnImportDatabase.addActionListener(new java.awt.event.ActionListener() {
            public void actionPerformed(java.awt.event.ActionEvent evt) {
                bnImportDatabaseActionPerformed(evt);
            }
        });

=======
        pnTagManagement.setBorder(javax.swing.BorderFactory.createTitledBorder(null, org.openide.util.NbBundle.getMessage(GlobalSettingsPanel.class, "GlobalSettingsPanel.pnTagManagement.border.title"), javax.swing.border.TitledBorder.DEFAULT_JUSTIFICATION, javax.swing.border.TitledBorder.DEFAULT_POSITION, new java.awt.Font("Tahoma", 0, 12))); // NOI18N
        pnTagManagement.setPreferredSize(new java.awt.Dimension(674, 97));

        org.openide.awt.Mnemonics.setLocalizedText(bnManageTags, org.openide.util.NbBundle.getMessage(GlobalSettingsPanel.class, "GlobalSettingsPanel.bnManageTags.text")); // NOI18N
        bnManageTags.setToolTipText(org.openide.util.NbBundle.getMessage(GlobalSettingsPanel.class, "GlobalSettingsPanel.bnManageTags.toolTipText")); // NOI18N
        bnManageTags.setActionCommand(org.openide.util.NbBundle.getMessage(GlobalSettingsPanel.class, "GlobalSettingsPanel.bnManageTags.actionCommand")); // NOI18N
        bnManageTags.addActionListener(new java.awt.event.ActionListener() {
            public void actionPerformed(java.awt.event.ActionEvent evt) {
                bnManageTagsActionPerformed(evt);
            }
        });

        manageTagsScrollPane.setBorder(null);

        manageTagsTextArea.setEditable(false);
        manageTagsTextArea.setBackground(new java.awt.Color(240, 240, 240));
        manageTagsTextArea.setColumns(20);
        manageTagsTextArea.setFont(new java.awt.Font("Tahoma", 0, 11)); // NOI18N
        manageTagsTextArea.setLineWrap(true);
        manageTagsTextArea.setRows(2);
        manageTagsTextArea.setText(org.openide.util.NbBundle.getMessage(GlobalSettingsPanel.class, "GlobalSettingsPanel.manageTagsTextArea.text")); // NOI18N
        manageTagsTextArea.setToolTipText("");
        manageTagsTextArea.setWrapStyleWord(true);
        manageTagsTextArea.setBorder(null);
        manageTagsScrollPane.setViewportView(manageTagsTextArea);

        javax.swing.GroupLayout pnTagManagementLayout = new javax.swing.GroupLayout(pnTagManagement);
        pnTagManagement.setLayout(pnTagManagementLayout);
        pnTagManagementLayout.setHorizontalGroup(
            pnTagManagementLayout.createParallelGroup(javax.swing.GroupLayout.Alignment.LEADING)
            .addGroup(pnTagManagementLayout.createSequentialGroup()
                .addContainerGap()
                .addGroup(pnTagManagementLayout.createParallelGroup(javax.swing.GroupLayout.Alignment.LEADING)
                    .addGroup(pnTagManagementLayout.createSequentialGroup()
                        .addComponent(bnManageTags)
                        .addGap(0, 555, Short.MAX_VALUE))
                    .addGroup(pnTagManagementLayout.createSequentialGroup()
                        .addComponent(manageTagsScrollPane)
                        .addContainerGap())))
        );
        pnTagManagementLayout.setVerticalGroup(
            pnTagManagementLayout.createParallelGroup(javax.swing.GroupLayout.Alignment.LEADING)
            .addGroup(pnTagManagementLayout.createSequentialGroup()
                .addGap(7, 7, 7)
                .addComponent(manageTagsScrollPane, javax.swing.GroupLayout.PREFERRED_SIZE, 31, javax.swing.GroupLayout.PREFERRED_SIZE)
                .addPreferredGap(javax.swing.LayoutStyle.ComponentPlacement.RELATED)
                .addComponent(bnManageTags, javax.swing.GroupLayout.PREFERRED_SIZE, 25, javax.swing.GroupLayout.PREFERRED_SIZE)
                .addGap(8, 8, 8))
        );

>>>>>>> ec2e1a8d
        tbOops.setEditable(false);
        tbOops.setFont(tbOops.getFont().deriveFont(tbOops.getFont().getStyle() | java.awt.Font.BOLD, 12));
        tbOops.setText(org.openide.util.NbBundle.getMessage(GlobalSettingsPanel.class, "GlobalSettingsPanel.tbOops.text")); // NOI18N
        tbOops.setBorder(null);

        pnCorrelationProperties.setBorder(javax.swing.BorderFactory.createTitledBorder(null, org.openide.util.NbBundle.getMessage(GlobalSettingsPanel.class, "GlobalSettingsPanel.pnCorrelationProperties.border.title"), javax.swing.border.TitledBorder.DEFAULT_JUSTIFICATION, javax.swing.border.TitledBorder.DEFAULT_POSITION, new java.awt.Font("Tahoma", 0, 12))); // NOI18N
        pnCorrelationProperties.setPreferredSize(new java.awt.Dimension(674, 93));

        org.openide.awt.Mnemonics.setLocalizedText(bnManageTypes, org.openide.util.NbBundle.getMessage(GlobalSettingsPanel.class, "GlobalSettingsPanel.bnManageProperties.text")); // NOI18N
        bnManageTypes.addActionListener(new java.awt.event.ActionListener() {
            public void actionPerformed(java.awt.event.ActionEvent evt) {
                bnManageTypesActionPerformed(evt);
            }
        });

        correlationPropertiesScrollPane.setBorder(null);

        correlationPropertiesTextArea.setEditable(false);
        correlationPropertiesTextArea.setBackground(new java.awt.Color(240, 240, 240));
        correlationPropertiesTextArea.setColumns(20);
        correlationPropertiesTextArea.setFont(new java.awt.Font("Tahoma", 0, 11)); // NOI18N
        correlationPropertiesTextArea.setLineWrap(true);
        correlationPropertiesTextArea.setRows(2);
        correlationPropertiesTextArea.setText(org.openide.util.NbBundle.getMessage(GlobalSettingsPanel.class, "GlobalSettingsPanel.correlationPropertiesTextArea.text")); // NOI18N
        correlationPropertiesTextArea.setToolTipText("");
        correlationPropertiesTextArea.setWrapStyleWord(true);
        correlationPropertiesTextArea.setBorder(null);
        correlationPropertiesScrollPane.setViewportView(correlationPropertiesTextArea);

        javax.swing.GroupLayout pnCorrelationPropertiesLayout = new javax.swing.GroupLayout(pnCorrelationProperties);
        pnCorrelationProperties.setLayout(pnCorrelationPropertiesLayout);
        pnCorrelationPropertiesLayout.setHorizontalGroup(
            pnCorrelationPropertiesLayout.createParallelGroup(javax.swing.GroupLayout.Alignment.LEADING)
            .addGroup(pnCorrelationPropertiesLayout.createSequentialGroup()
                .addContainerGap()
                .addGroup(pnCorrelationPropertiesLayout.createParallelGroup(javax.swing.GroupLayout.Alignment.LEADING)
                    .addComponent(correlationPropertiesScrollPane, javax.swing.GroupLayout.DEFAULT_SIZE, 642, Short.MAX_VALUE)
                    .addGroup(pnCorrelationPropertiesLayout.createSequentialGroup()
                        .addComponent(bnManageTypes)
                        .addGap(0, 0, Short.MAX_VALUE)))
                .addContainerGap())
        );
        pnCorrelationPropertiesLayout.setVerticalGroup(
            pnCorrelationPropertiesLayout.createParallelGroup(javax.swing.GroupLayout.Alignment.LEADING)
            .addGroup(javax.swing.GroupLayout.Alignment.TRAILING, pnCorrelationPropertiesLayout.createSequentialGroup()
                .addGap(7, 7, 7)
                .addComponent(correlationPropertiesScrollPane, javax.swing.GroupLayout.PREFERRED_SIZE, javax.swing.GroupLayout.DEFAULT_SIZE, javax.swing.GroupLayout.PREFERRED_SIZE)
                .addPreferredGap(javax.swing.LayoutStyle.ComponentPlacement.RELATED)
                .addComponent(bnManageTypes)
                .addGap(8, 8, 8))
        );

        org.openide.awt.Mnemonics.setLocalizedText(lbCentralRepository, org.openide.util.NbBundle.getMessage(GlobalSettingsPanel.class, "GlobalSettingsPanel.lbCentralRepository.text")); // NOI18N

        organizationPanel.setBorder(javax.swing.BorderFactory.createTitledBorder(null, org.openide.util.NbBundle.getMessage(GlobalSettingsPanel.class, "GlobalSettingsPanel.organizationPanel.border.title"), javax.swing.border.TitledBorder.DEFAULT_JUSTIFICATION, javax.swing.border.TitledBorder.DEFAULT_POSITION, new java.awt.Font("Tahoma", 0, 12))); // NOI18N

        org.openide.awt.Mnemonics.setLocalizedText(manageOrganizationButton, org.openide.util.NbBundle.getMessage(GlobalSettingsPanel.class, "GlobalSettingsPanel.manageOrganizationButton.text")); // NOI18N
        manageOrganizationButton.addActionListener(new java.awt.event.ActionListener() {
            public void actionPerformed(java.awt.event.ActionEvent evt) {
                manageOrganizationButtonActionPerformed(evt);
            }
        });

        organizationScrollPane.setBorder(null);

        organizationTextArea.setEditable(false);
        organizationTextArea.setBackground(new java.awt.Color(240, 240, 240));
        organizationTextArea.setColumns(20);
        organizationTextArea.setFont(new java.awt.Font("Tahoma", 0, 11)); // NOI18N
        organizationTextArea.setLineWrap(true);
        organizationTextArea.setRows(2);
        organizationTextArea.setText(org.openide.util.NbBundle.getMessage(GlobalSettingsPanel.class, "GlobalSettingsPanel.organizationTextArea.text")); // NOI18N
        organizationTextArea.setWrapStyleWord(true);
        organizationTextArea.setBorder(null);
        organizationScrollPane.setViewportView(organizationTextArea);

        javax.swing.GroupLayout organizationPanelLayout = new javax.swing.GroupLayout(organizationPanel);
        organizationPanel.setLayout(organizationPanelLayout);
        organizationPanelLayout.setHorizontalGroup(
            organizationPanelLayout.createParallelGroup(javax.swing.GroupLayout.Alignment.LEADING)
            .addGroup(organizationPanelLayout.createSequentialGroup()
                .addContainerGap()
                .addGroup(organizationPanelLayout.createParallelGroup(javax.swing.GroupLayout.Alignment.LEADING)
                    .addComponent(organizationScrollPane)
                    .addGroup(organizationPanelLayout.createSequentialGroup()
                        .addComponent(manageOrganizationButton)
                        .addGap(0, 0, Short.MAX_VALUE)))
                .addContainerGap())
        );
        organizationPanelLayout.setVerticalGroup(
            organizationPanelLayout.createParallelGroup(javax.swing.GroupLayout.Alignment.LEADING)
            .addGroup(javax.swing.GroupLayout.Alignment.TRAILING, organizationPanelLayout.createSequentialGroup()
                .addContainerGap()
                .addComponent(organizationScrollPane, javax.swing.GroupLayout.PREFERRED_SIZE, javax.swing.GroupLayout.DEFAULT_SIZE, javax.swing.GroupLayout.PREFERRED_SIZE)
                .addPreferredGap(javax.swing.LayoutStyle.ComponentPlacement.RELATED)
                .addComponent(manageOrganizationButton)
                .addGap(8, 8, 8))
        );

        javax.swing.GroupLayout layout = new javax.swing.GroupLayout(this);
        this.setLayout(layout);
        layout.setHorizontalGroup(
            layout.createParallelGroup(javax.swing.GroupLayout.Alignment.LEADING)
            .addGroup(layout.createSequentialGroup()
                .addContainerGap()
                .addGroup(layout.createParallelGroup(javax.swing.GroupLayout.Alignment.LEADING)
                    .addComponent(tbOops, javax.swing.GroupLayout.Alignment.TRAILING)
                    .addGroup(javax.swing.GroupLayout.Alignment.TRAILING, layout.createSequentialGroup()
                        .addGroup(layout.createParallelGroup(javax.swing.GroupLayout.Alignment.TRAILING)
                            .addComponent(organizationPanel, javax.swing.GroupLayout.Alignment.LEADING, javax.swing.GroupLayout.DEFAULT_SIZE, javax.swing.GroupLayout.DEFAULT_SIZE, Short.MAX_VALUE)
                            .addComponent(lbCentralRepository, javax.swing.GroupLayout.Alignment.LEADING, javax.swing.GroupLayout.DEFAULT_SIZE, javax.swing.GroupLayout.DEFAULT_SIZE, Short.MAX_VALUE)
                            .addComponent(pnCorrelationProperties, javax.swing.GroupLayout.Alignment.LEADING, javax.swing.GroupLayout.DEFAULT_SIZE, javax.swing.GroupLayout.DEFAULT_SIZE, Short.MAX_VALUE)
                            .addComponent(pnDatabaseConfiguration, javax.swing.GroupLayout.Alignment.LEADING, javax.swing.GroupLayout.DEFAULT_SIZE, javax.swing.GroupLayout.DEFAULT_SIZE, Short.MAX_VALUE)
                            .addComponent(cbUseCentralRepo, javax.swing.GroupLayout.Alignment.LEADING, javax.swing.GroupLayout.PREFERRED_SIZE, 186, javax.swing.GroupLayout.PREFERRED_SIZE))
                        .addContainerGap())))
        );
        layout.setVerticalGroup(
            layout.createParallelGroup(javax.swing.GroupLayout.Alignment.LEADING)
            .addGroup(javax.swing.GroupLayout.Alignment.TRAILING, layout.createSequentialGroup()
                .addComponent(lbCentralRepository)
                .addPreferredGap(javax.swing.LayoutStyle.ComponentPlacement.RELATED)
                .addComponent(cbUseCentralRepo)
                .addPreferredGap(javax.swing.LayoutStyle.ComponentPlacement.RELATED)
                .addComponent(pnDatabaseConfiguration, javax.swing.GroupLayout.PREFERRED_SIZE, 119, javax.swing.GroupLayout.PREFERRED_SIZE)
                .addGap(0, 0, 0)
                .addComponent(pnCorrelationProperties, javax.swing.GroupLayout.PREFERRED_SIZE, javax.swing.GroupLayout.DEFAULT_SIZE, javax.swing.GroupLayout.PREFERRED_SIZE)
                .addGap(0, 0, 0)
                .addComponent(organizationPanel, javax.swing.GroupLayout.PREFERRED_SIZE, javax.swing.GroupLayout.DEFAULT_SIZE, javax.swing.GroupLayout.PREFERRED_SIZE)
                .addGap(0, 0, 0)
                .addComponent(tbOops, javax.swing.GroupLayout.PREFERRED_SIZE, javax.swing.GroupLayout.DEFAULT_SIZE, javax.swing.GroupLayout.PREFERRED_SIZE)
                .addGap(36, 36, 36))
        );
    }// </editor-fold>//GEN-END:initComponents

<<<<<<< HEAD
    private void bnImportDatabaseActionPerformed(java.awt.event.ActionEvent evt) {//GEN-FIRST:event_bnImportDatabaseActionPerformed
        store();
        ImportHashDatabaseDialog dialog = new ImportHashDatabaseDialog();
        firePropertyChange(OptionsPanelController.PROP_VALID, null, null);
    }//GEN-LAST:event_bnImportDatabaseActionPerformed
=======
    private void bnManageTagsActionPerformed(java.awt.event.ActionEvent evt) {//GEN-FIRST:event_bnManageTagsActionPerformed
        store();
        ManageTagsDialog dialog = new ManageTagsDialog();
        firePropertyChange(OptionsPanelController.PROP_VALID, null, null);
    }//GEN-LAST:event_bnManageTagsActionPerformed
>>>>>>> ec2e1a8d

    private void bnManageTypesActionPerformed(java.awt.event.ActionEvent evt) {//GEN-FIRST:event_bnManageTypesActionPerformed
        store();
        ManageCorrelationPropertiesDialog dialog = new ManageCorrelationPropertiesDialog();
        firePropertyChange(OptionsPanelController.PROP_VALID, null, null);
    }//GEN-LAST:event_bnManageTypesActionPerformed

    private void bnDbConfigureActionPerformed(java.awt.event.ActionEvent evt) {//GEN-FIRST:event_bnDbConfigureActionPerformed
        store();
        EamDbSettingsDialog dialog = new EamDbSettingsDialog();
        load(); // reload db settings content and update buttons
        if (dialog.wasConfigurationChanged()) {
            firePropertyChange(OptionsPanelController.PROP_CHANGED, null, null);
        }
    }//GEN-LAST:event_bnDbConfigureActionPerformed

    private void cbUseCentralRepoActionPerformed(java.awt.event.ActionEvent evt) {//GEN-FIRST:event_cbUseCentralRepoActionPerformed
        //if saved setting is disabled checkbox should be disabled already 
        enableDatabaseConfigureButton(cbUseCentralRepo.isSelected());
        enableButtonSubComponents(cbUseCentralRepo.isSelected() && !EamDbPlatformEnum.getSelectedPlatform().equals(DISABLED));
        this.ingestStateUpdated();
        firePropertyChange(OptionsPanelController.PROP_CHANGED, null, null);
    }//GEN-LAST:event_cbUseCentralRepoActionPerformed

    private void manageOrganizationButtonActionPerformed(java.awt.event.ActionEvent evt) {//GEN-FIRST:event_manageOrganizationButtonActionPerformed
        store();
        ManageOrganizationsDialog dialog = new ManageOrganizationsDialog();
    }//GEN-LAST:event_manageOrganizationButtonActionPerformed

    @Override
    @Messages({"GlobalSettingsPanel.validationerrMsg.mustConfigure=Configure the database to enable this module."})
    public void load() {
        tbOops.setText("");
        enableAllSubComponents(false);
        EamDbPlatformEnum selectedPlatform = EamDbPlatformEnum.getSelectedPlatform();
        cbUseCentralRepo.setSelected(EamDbUtil.useCentralRepo()); // NON-NLS
        switch (selectedPlatform) {
            case POSTGRESQL:
                PostgresEamDbSettings dbSettingsPg = new PostgresEamDbSettings();
                lbDbPlatformValue.setText(EamDbPlatformEnum.POSTGRESQL.toString());
                lbDbNameValue.setText(dbSettingsPg.getDbName());
                lbDbLocationValue.setText(dbSettingsPg.getHost());
                enableAllSubComponents(true);
                break;
            case SQLITE:
                SqliteEamDbSettings dbSettingsSqlite = new SqliteEamDbSettings();
                lbDbPlatformValue.setText(EamDbPlatformEnum.SQLITE.toString());
                lbDbNameValue.setText(dbSettingsSqlite.getDbName());
                lbDbLocationValue.setText(dbSettingsSqlite.getDbDirectory());
                enableAllSubComponents(true);
                break;
            default:
                lbDbPlatformValue.setText(EamDbPlatformEnum.DISABLED.toString());
                lbDbNameValue.setText("");
                lbDbLocationValue.setText("");
                enableDatabaseConfigureButton(cbUseCentralRepo.isSelected());
                tbOops.setText(Bundle.GlobalSettingsPanel_validationerrMsg_mustConfigure());
                break;
        }

    }

    @Override
    public void store() { // Click OK or Apply on Options Panel
        EamDbUtil.setUseCentralRepo(cbUseCentralRepo.isSelected());
    }

    /**
     * Validates that the dialog/panel is filled out correctly for our usage.
     *
     * @return true if it's okay, false otherwise.
     */
    public boolean valid() {
        return !cbUseCentralRepo.isSelected() || !lbDbPlatformValue.getText().equals(DISABLED.toString());
    }

    @Override
    public void saveSettings() { // Click OK on Global Settings Panel
        store();
    }

    @Override
    @SuppressWarnings("FinalizeDeclaration")
    protected void finalize() throws Throwable {
        IngestManager.getInstance().removeIngestJobEventListener(ingestJobEventListener);
        super.finalize();

    }

    /**
     * An ingest job event listener that disables the options panel while an
     * ingest job is running.
     */
    private class IngestJobEventPropertyChangeListener implements PropertyChangeListener {

        /**
         * Listens for local ingest job started, completed or cancel events and
         * enables/disables the options panel according to the job state.
         *
         * @param event
         */
        @Override
        public void propertyChange(PropertyChangeEvent event) {
            if (AutopsyEvent.SourceType.LOCAL == ((AutopsyEvent) event).getSourceType()) {
                ingestStateUpdated();
            }
        }
    };

    @Messages({"GlobalSettingsPanel.validationErrMsg.ingestRunning=You cannot change settings while ingest is running."})
    private void ingestStateUpdated() {
        if (!SwingUtilities.isEventDispatchThread()) {
            SwingUtilities.invokeLater(() -> {
                ingestStateUpdated();
            });

            return;
        }

        if (IngestManager.getInstance().isIngestRunning()) {
            tbOops.setText(Bundle.GlobalSettingsPanel_validationErrMsg_ingestRunning());
            cbUseCentralRepo.setEnabled(false);
        } else if (!cbUseCentralRepo.isEnabled()) {
            cbUseCentralRepo.setEnabled(true);
            load();
        }
    }

    /**
     * Wrapper around each of the enableComponentXYZ methods to enable/disable
     * them all at the same time.
     *
     * @param enable
     *
     * @return True
     */
    private boolean enableAllSubComponents(Boolean enable) {
        enableDatabaseConfigureButton(cbUseCentralRepo.isSelected() && enable);
        enableButtonSubComponents(cbUseCentralRepo.isSelected() && enable);
        return true;
    }

    /**
     * Enable the Configure button
     *
     * @param enable
     *
     * @return True
     */
    private void enableDatabaseConfigureButton(Boolean enable) {
        boolean ingestRunning = IngestManager.getInstance().isIngestRunning();
        pnDatabaseConfiguration.setEnabled(enable && !ingestRunning);
        bnDbConfigure.setEnabled(enable && !ingestRunning);
        lbDbLocationLabel.setEnabled(enable && !ingestRunning);
        lbDbLocationValue.setEnabled(enable && !ingestRunning);
        lbDbNameLabel.setEnabled(enable && !ingestRunning);
        lbDbNameValue.setEnabled(enable && !ingestRunning);
        lbDbPlatformTypeLabel.setEnabled(enable && !ingestRunning);
        lbDbPlatformValue.setEnabled(enable && !ingestRunning);
        tbOops.setEnabled(enable && !ingestRunning);
    }

    /**
     * Wrapper around each of the enableComponentXYZButton methods to
     * enable/disable them all at the same time.
     *
     * @param enable
     *
     * @return True
     */
    private boolean enableButtonSubComponents(Boolean enable) {
        boolean ingestRunning = IngestManager.getInstance().isIngestRunning();
        pnCorrelationProperties.setEnabled(enable && !ingestRunning);
        bnManageTypes.setEnabled(enable && !ingestRunning);
<<<<<<< HEAD
        bnImportDatabase.setEnabled(enable && !ingestRunning);
=======
        bnManageTags.setEnabled(enable && !ingestRunning);
        manageTagsTextArea.setEnabled(enable && !ingestRunning);
>>>>>>> ec2e1a8d
        correlationPropertiesTextArea.setEnabled(enable && !ingestRunning);
        organizationPanel.setEnabled(enable && !ingestRunning);
        organizationTextArea.setEnabled(enable && !ingestRunning);
        manageOrganizationButton.setEnabled(enable && !ingestRunning);
        return true;
    }

    // Variables declaration - do not modify//GEN-BEGIN:variables
    private javax.swing.JButton bnDbConfigure;
<<<<<<< HEAD
    private javax.swing.JButton bnImportDatabase;
=======
    private javax.swing.JButton bnManageTags;
>>>>>>> ec2e1a8d
    private javax.swing.JButton bnManageTypes;
    private javax.swing.JCheckBox cbUseCentralRepo;
    private javax.swing.JScrollPane correlationPropertiesScrollPane;
    private javax.swing.JTextArea correlationPropertiesTextArea;
    private javax.swing.JLabel lbCentralRepository;
    private javax.swing.JLabel lbDbLocationLabel;
    private javax.swing.JLabel lbDbLocationValue;
    private javax.swing.JLabel lbDbNameLabel;
    private javax.swing.JLabel lbDbNameValue;
    private javax.swing.JLabel lbDbPlatformTypeLabel;
    private javax.swing.JLabel lbDbPlatformValue;
    private javax.swing.JButton manageOrganizationButton;
    private javax.swing.JPanel organizationPanel;
    private javax.swing.JScrollPane organizationScrollPane;
    private javax.swing.JTextArea organizationTextArea;
    private javax.swing.JPanel pnCorrelationProperties;
    private javax.swing.JPanel pnDatabaseConfiguration;
    private javax.swing.JTextField tbOops;
    // End of variables declaration//GEN-END:variables
}<|MERGE_RESOLUTION|>--- conflicted
+++ resolved
@@ -57,8 +57,12 @@
 
     @Messages({"GlobalSettingsPanel.title=Central Repository Settings",
         "GlobalSettingsPanel.cbUseCentralRepo.text=Use a central repository",
+        "GlobalSettingsPanel.pnTagManagement.border.title=Tags",
         "GlobalSettingsPanel.pnCorrelationProperties.border.title=Correlation Properties",
         "GlobalSettingsPanel.lbCentralRepository.text=A central repository allows you to correlate files and results between cases.",
+        "GlobalSettingsPanel.manageTagsTextArea.text=Configure which tag names are associated with notable items. "
+        + "When these tags are used, the file or result will be recorded in the central repository. "
+        + "If that file or result is seen again in future cases, it will be flagged.",
         "GlobalSettingsPanel.correlationPropertiesTextArea.text=Choose which file and result properties to store in the central repository for later correlation.",
         "GlobalSettingsPanel.organizationPanel.border.title=Organizations",
         "GlobalSettingsPanel.manageOrganizationButton.text=Manage Organizations",
@@ -92,14 +96,6 @@
         lbDbNameValue = new javax.swing.JLabel();
         lbDbLocationValue = new javax.swing.JLabel();
         cbUseCentralRepo = new javax.swing.JCheckBox();
-<<<<<<< HEAD
-        bnImportDatabase = new javax.swing.JButton();
-=======
-        pnTagManagement = new javax.swing.JPanel();
-        bnManageTags = new javax.swing.JButton();
-        manageTagsScrollPane = new javax.swing.JScrollPane();
-        manageTagsTextArea = new javax.swing.JTextArea();
->>>>>>> ec2e1a8d
         tbOops = new javax.swing.JTextField();
         pnCorrelationProperties = new javax.swing.JPanel();
         bnManageTypes = new javax.swing.JButton();
@@ -176,68 +172,6 @@
             }
         });
 
-<<<<<<< HEAD
-        bnImportDatabase.setIcon(new javax.swing.ImageIcon(getClass().getResource("/org/sleuthkit/autopsy/centralrepository/images/import16.png"))); // NOI18N
-        org.openide.awt.Mnemonics.setLocalizedText(bnImportDatabase, org.openide.util.NbBundle.getMessage(GlobalSettingsPanel.class, "GlobalSettingsPanel.bnImportDatabase.label")); // NOI18N
-        bnImportDatabase.setActionCommand(org.openide.util.NbBundle.getMessage(GlobalSettingsPanel.class, "GlobalSettingsPanel.bnImportDatabase.actionCommand")); // NOI18N
-        bnImportDatabase.addActionListener(new java.awt.event.ActionListener() {
-            public void actionPerformed(java.awt.event.ActionEvent evt) {
-                bnImportDatabaseActionPerformed(evt);
-            }
-        });
-
-=======
-        pnTagManagement.setBorder(javax.swing.BorderFactory.createTitledBorder(null, org.openide.util.NbBundle.getMessage(GlobalSettingsPanel.class, "GlobalSettingsPanel.pnTagManagement.border.title"), javax.swing.border.TitledBorder.DEFAULT_JUSTIFICATION, javax.swing.border.TitledBorder.DEFAULT_POSITION, new java.awt.Font("Tahoma", 0, 12))); // NOI18N
-        pnTagManagement.setPreferredSize(new java.awt.Dimension(674, 97));
-
-        org.openide.awt.Mnemonics.setLocalizedText(bnManageTags, org.openide.util.NbBundle.getMessage(GlobalSettingsPanel.class, "GlobalSettingsPanel.bnManageTags.text")); // NOI18N
-        bnManageTags.setToolTipText(org.openide.util.NbBundle.getMessage(GlobalSettingsPanel.class, "GlobalSettingsPanel.bnManageTags.toolTipText")); // NOI18N
-        bnManageTags.setActionCommand(org.openide.util.NbBundle.getMessage(GlobalSettingsPanel.class, "GlobalSettingsPanel.bnManageTags.actionCommand")); // NOI18N
-        bnManageTags.addActionListener(new java.awt.event.ActionListener() {
-            public void actionPerformed(java.awt.event.ActionEvent evt) {
-                bnManageTagsActionPerformed(evt);
-            }
-        });
-
-        manageTagsScrollPane.setBorder(null);
-
-        manageTagsTextArea.setEditable(false);
-        manageTagsTextArea.setBackground(new java.awt.Color(240, 240, 240));
-        manageTagsTextArea.setColumns(20);
-        manageTagsTextArea.setFont(new java.awt.Font("Tahoma", 0, 11)); // NOI18N
-        manageTagsTextArea.setLineWrap(true);
-        manageTagsTextArea.setRows(2);
-        manageTagsTextArea.setText(org.openide.util.NbBundle.getMessage(GlobalSettingsPanel.class, "GlobalSettingsPanel.manageTagsTextArea.text")); // NOI18N
-        manageTagsTextArea.setToolTipText("");
-        manageTagsTextArea.setWrapStyleWord(true);
-        manageTagsTextArea.setBorder(null);
-        manageTagsScrollPane.setViewportView(manageTagsTextArea);
-
-        javax.swing.GroupLayout pnTagManagementLayout = new javax.swing.GroupLayout(pnTagManagement);
-        pnTagManagement.setLayout(pnTagManagementLayout);
-        pnTagManagementLayout.setHorizontalGroup(
-            pnTagManagementLayout.createParallelGroup(javax.swing.GroupLayout.Alignment.LEADING)
-            .addGroup(pnTagManagementLayout.createSequentialGroup()
-                .addContainerGap()
-                .addGroup(pnTagManagementLayout.createParallelGroup(javax.swing.GroupLayout.Alignment.LEADING)
-                    .addGroup(pnTagManagementLayout.createSequentialGroup()
-                        .addComponent(bnManageTags)
-                        .addGap(0, 555, Short.MAX_VALUE))
-                    .addGroup(pnTagManagementLayout.createSequentialGroup()
-                        .addComponent(manageTagsScrollPane)
-                        .addContainerGap())))
-        );
-        pnTagManagementLayout.setVerticalGroup(
-            pnTagManagementLayout.createParallelGroup(javax.swing.GroupLayout.Alignment.LEADING)
-            .addGroup(pnTagManagementLayout.createSequentialGroup()
-                .addGap(7, 7, 7)
-                .addComponent(manageTagsScrollPane, javax.swing.GroupLayout.PREFERRED_SIZE, 31, javax.swing.GroupLayout.PREFERRED_SIZE)
-                .addPreferredGap(javax.swing.LayoutStyle.ComponentPlacement.RELATED)
-                .addComponent(bnManageTags, javax.swing.GroupLayout.PREFERRED_SIZE, 25, javax.swing.GroupLayout.PREFERRED_SIZE)
-                .addGap(8, 8, 8))
-        );
-
->>>>>>> ec2e1a8d
         tbOops.setEditable(false);
         tbOops.setFont(tbOops.getFont().deriveFont(tbOops.getFont().getStyle() | java.awt.Font.BOLD, 12));
         tbOops.setText(org.openide.util.NbBundle.getMessage(GlobalSettingsPanel.class, "GlobalSettingsPanel.tbOops.text")); // NOI18N
@@ -368,23 +302,9 @@
                 .addComponent(organizationPanel, javax.swing.GroupLayout.PREFERRED_SIZE, javax.swing.GroupLayout.DEFAULT_SIZE, javax.swing.GroupLayout.PREFERRED_SIZE)
                 .addGap(0, 0, 0)
                 .addComponent(tbOops, javax.swing.GroupLayout.PREFERRED_SIZE, javax.swing.GroupLayout.DEFAULT_SIZE, javax.swing.GroupLayout.PREFERRED_SIZE)
-                .addGap(36, 36, 36))
+                .addContainerGap())
         );
     }// </editor-fold>//GEN-END:initComponents
-
-<<<<<<< HEAD
-    private void bnImportDatabaseActionPerformed(java.awt.event.ActionEvent evt) {//GEN-FIRST:event_bnImportDatabaseActionPerformed
-        store();
-        ImportHashDatabaseDialog dialog = new ImportHashDatabaseDialog();
-        firePropertyChange(OptionsPanelController.PROP_VALID, null, null);
-    }//GEN-LAST:event_bnImportDatabaseActionPerformed
-=======
-    private void bnManageTagsActionPerformed(java.awt.event.ActionEvent evt) {//GEN-FIRST:event_bnManageTagsActionPerformed
-        store();
-        ManageTagsDialog dialog = new ManageTagsDialog();
-        firePropertyChange(OptionsPanelController.PROP_VALID, null, null);
-    }//GEN-LAST:event_bnManageTagsActionPerformed
->>>>>>> ec2e1a8d
 
     private void bnManageTypesActionPerformed(java.awt.event.ActionEvent evt) {//GEN-FIRST:event_bnManageTypesActionPerformed
         store();
@@ -558,13 +478,10 @@
     private boolean enableButtonSubComponents(Boolean enable) {
         boolean ingestRunning = IngestManager.getInstance().isIngestRunning();
         pnCorrelationProperties.setEnabled(enable && !ingestRunning);
+        pnTagManagement.setEnabled(enable && !ingestRunning);
         bnManageTypes.setEnabled(enable && !ingestRunning);
-<<<<<<< HEAD
-        bnImportDatabase.setEnabled(enable && !ingestRunning);
-=======
         bnManageTags.setEnabled(enable && !ingestRunning);
         manageTagsTextArea.setEnabled(enable && !ingestRunning);
->>>>>>> ec2e1a8d
         correlationPropertiesTextArea.setEnabled(enable && !ingestRunning);
         organizationPanel.setEnabled(enable && !ingestRunning);
         organizationTextArea.setEnabled(enable && !ingestRunning);
@@ -574,11 +491,6 @@
 
     // Variables declaration - do not modify//GEN-BEGIN:variables
     private javax.swing.JButton bnDbConfigure;
-<<<<<<< HEAD
-    private javax.swing.JButton bnImportDatabase;
-=======
-    private javax.swing.JButton bnManageTags;
->>>>>>> ec2e1a8d
     private javax.swing.JButton bnManageTypes;
     private javax.swing.JCheckBox cbUseCentralRepo;
     private javax.swing.JScrollPane correlationPropertiesScrollPane;
