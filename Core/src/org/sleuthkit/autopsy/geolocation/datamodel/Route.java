--- conflicted
+++ resolved
@@ -36,12 +36,12 @@
  *
  */
 public final class Route {
-    private final List<ArtifactWaypoint> points;
+    private final List<Waypoint> points;
     private final Long timestamp;
 
     // This list is not expected to change after construction so the 
     // constructor will take care of creating an unmodifiable List
-    private final List<ArtifactWaypoint.Property> immutablePropertiesList;
+    private final List<Waypoint.Property> immutablePropertiesList;
 
     /**
      * Gets the list of Routes from the TSK_GPS_ROUTE artifacts.
@@ -77,18 +77,14 @@
     Route(BlackboardArtifact artifact) throws GeoLocationDataException {
         points = new ArrayList<>();
 
-<<<<<<< HEAD
-        Map<BlackboardAttribute.ATTRIBUTE_TYPE, BlackboardAttribute> attributeMap = ArtifactWaypoint.getAttributesFromArtifactAsMap(artifact);        
-=======
         Map<BlackboardAttribute.ATTRIBUTE_TYPE, BlackboardAttribute> attributeMap = Waypoint.getAttributesFromArtifactAsMap(artifact);        
->>>>>>> 4b5447cc
         points.add(getRouteStartPoint(artifact, attributeMap));
         points.add(getRouteEndPoint(artifact, attributeMap));
              
         BlackboardAttribute attribute = attributeMap.get(BlackboardAttribute.ATTRIBUTE_TYPE.TSK_DATETIME);
         timestamp = attribute != null ? attribute.getValueLong() : null;
 
-        immutablePropertiesList = Collections.unmodifiableList(ArtifactWaypoint.createGeolocationProperties(attributeMap));
+        immutablePropertiesList = Collections.unmodifiableList(Waypoint.createGeolocationProperties(attributeMap));
     }
 
     /**
@@ -96,7 +92,7 @@
      *
      * @return List an unmodifiableList of ArtifactWaypoints for this route
      */
-    public List<ArtifactWaypoint> getRoute() {
+    public List<Waypoint> getRoute() {
         return Collections.unmodifiableList(points);
     }
 
@@ -106,7 +102,7 @@
      *
      * @return Map of key, value pairs.
      */
-    public List<ArtifactWaypoint.Property> getOtherProperties() {
+    public List<Waypoint.Property> getOtherProperties() {
         return immutablePropertiesList;
     }
 
@@ -140,22 +136,15 @@
     @Messages({
         "Route_Start_Label=Start"
     })
-<<<<<<< HEAD
-    private ArtifactWaypoint getRouteStartPoint(BlackboardArtifact artifact, Map<BlackboardAttribute.ATTRIBUTE_TYPE, BlackboardAttribute> attributeMap) throws GeoLocationDataException {
-=======
+
     private Waypoint getRouteStartPoint(BlackboardArtifact artifact, Map<BlackboardAttribute.ATTRIBUTE_TYPE, BlackboardAttribute> attributeMap) throws GeoLocationDataException {
->>>>>>> 4b5447cc
         BlackboardAttribute latitude = attributeMap.get(BlackboardAttribute.ATTRIBUTE_TYPE.TSK_GEO_LATITUDE_START);
         BlackboardAttribute longitude = attributeMap.get(BlackboardAttribute.ATTRIBUTE_TYPE.TSK_GEO_LONGITUDE_START);
         BlackboardAttribute altitude = attributeMap.get(BlackboardAttribute.ATTRIBUTE_TYPE.TSK_GEO_ALTITUDE);
         BlackboardAttribute pointTimestamp = attributeMap.get(BlackboardAttribute.ATTRIBUTE_TYPE.TSK_DATETIME);
 
         if (latitude != null && longitude != null) {
-<<<<<<< HEAD
-            return new ArtifactWaypoint(artifact,  
-=======
             return new Waypoint(artifact,  
->>>>>>> 4b5447cc
                     Bundle.Route_Start_Label(), 
                     pointTimestamp != null ? pointTimestamp.getValueLong() : null, 
                     latitude.getValueDouble(), 
@@ -181,22 +170,15 @@
     @Messages({
         "Route_End_Label=End"
     })
-<<<<<<< HEAD
-    private ArtifactWaypoint getRouteEndPoint(BlackboardArtifact artifact, Map<BlackboardAttribute.ATTRIBUTE_TYPE, BlackboardAttribute> attributeMap) throws GeoLocationDataException {
-=======
-    private Waypoint getRouteEndPoint(BlackboardArtifact artifact, Map<BlackboardAttribute.ATTRIBUTE_TYPE, BlackboardAttribute> attributeMap) throws GeoLocationDataException {
->>>>>>> 4b5447cc
+    Waypoint getRouteEndPoint(BlackboardArtifact artifact, Map<BlackboardAttribute.ATTRIBUTE_TYPE, BlackboardAttribute> attributeMap) throws GeoLocationDataException {
         BlackboardAttribute latitude = attributeMap.get(BlackboardAttribute.ATTRIBUTE_TYPE.TSK_GEO_LATITUDE_END);
         BlackboardAttribute longitude = attributeMap.get(BlackboardAttribute.ATTRIBUTE_TYPE.TSK_GEO_LONGITUDE_END);
         BlackboardAttribute altitude = attributeMap.get(BlackboardAttribute.ATTRIBUTE_TYPE.TSK_GEO_ALTITUDE);
         BlackboardAttribute pointTimestamp = attributeMap.get(BlackboardAttribute.ATTRIBUTE_TYPE.TSK_DATETIME);
 
         if (latitude != null && longitude != null) {
-<<<<<<< HEAD
-            return new ArtifactWaypoint(artifact,  
-=======
+
             return new Waypoint(artifact,  
->>>>>>> 4b5447cc
                     Bundle.Route_End_Label(), 
                     pointTimestamp != null ? pointTimestamp.getValueLong() : null, 
                     latitude.getValueDouble(), 
