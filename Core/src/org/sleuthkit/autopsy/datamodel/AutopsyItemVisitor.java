/*
 * Autopsy Forensic Browser
 *
 * Copyright 2011-2016 Basis Technology Corp.
 * Contact: carrier <at> sleuthkit <dot> org
 *
 * Licensed under the Apache License, Version 2.0 (the "License");
 * you may not use this file except in compliance with the License.
 * You may obtain a copy of the License at
 *
 *     http://www.apache.org/licenses/LICENSE-2.0
 *
 * Unless required by applicable law or agreed to in writing, software
 * distributed under the License is distributed on an "AS IS" BASIS,
 * WITHOUT WARRANTIES OR CONDITIONS OF ANY KIND, either express or implied.
 * See the License for the specific language governing permissions and
 * limitations under the License.
 */
package org.sleuthkit.autopsy.datamodel;

import org.sleuthkit.autopsy.datamodel.accounts.Accounts;

/**
 * This visitor goes over the AutopsyVisitableItems, which are currently the
 * nodes in the tree that are structural and not nodes that are from
 * Sleuthkit-based data model objects.
 */
public interface AutopsyItemVisitor<T> {

    T visit(DataSources i);

    T visit(DataSourceGrouping datasourceGrouping);

    T visit(Views v);

    T visit(FileTypesByExtension sf);

    T visit(FileTypesByExtension.RootFilter fsf);

    T visit(FileTypesByExtension.DocumentFilter df);

    T visit(FileTypesByExtension.ExecutableFilter ef);

    T visit(RecentFiles rf);

    T visit(RecentFiles.RecentFilesFilter rff);

    T visit(DeletedContent dc);

    T visit(DeletedContent.DeletedContentFilter dcf);

    T visit(FileSize fs);

    T visit(FileSize.FileSizeFilter fsf);

    T visit(ExtractedContent ec);

    T visit(KeywordHits kh);

    T visit(HashsetHits hh);

    T visit(EmailExtracted ee);

    T visit(InterestingHits ih);

    T visit(Results r);

    T visit(Tags tagsNodeKey);

    T visit(Reports reportsItem);

    T visit(Accounts accountsItem);

    T visit(FileTypes fileTypesItem);

    T visit(FileTypesByMimeType aThis);
    
    T visit(OsAccounts osAccoutItem);

    T visit(HostGrouping aThis);

    T visit(PersonGrouping aThis);

    T visit(HostDataSources aThis);

    T visit(DataSourcesByType aThis);

    static abstract public class Default<T> implements AutopsyItemVisitor<T> {

        protected abstract T defaultVisit(AutopsyVisitableItem ec);

        @Override
        public T visit(ExtractedContent ec) {
            return defaultVisit(ec);
        }

        @Override
        public T visit(FileTypesByExtension sf) {
            return defaultVisit(sf);
        }

        @Override
        public T visit(FileTypesByExtension.RootFilter fsf) {
            return defaultVisit(fsf);
        }

        @Override
        public T visit(FileTypesByExtension.DocumentFilter df) {
            return defaultVisit(df);
        }

        @Override
        public T visit(FileTypesByExtension.ExecutableFilter ef) {
            return defaultVisit(ef);
        }

        @Override
        public T visit(FileTypesByMimeType ftByMimeType) {
            return defaultVisit(ftByMimeType);
        }

        @Override
        public T visit(DeletedContent dc) {
            return defaultVisit(dc);
        }

        @Override
        public T visit(DeletedContent.DeletedContentFilter dcf) {
            return defaultVisit(dcf);
        }

        @Override
        public T visit(FileSize fs) {
            return defaultVisit(fs);
        }

        @Override
        public T visit(FileSize.FileSizeFilter fsf) {
            return defaultVisit(fsf);
        }

        @Override
        public T visit(RecentFiles rf) {
            return defaultVisit(rf);
        }

        @Override
        public T visit(RecentFiles.RecentFilesFilter rff) {
            return defaultVisit(rff);
        }

        @Override
        public T visit(KeywordHits kh) {
            return defaultVisit(kh);
        }

        @Override
        public T visit(HashsetHits hh) {
            return defaultVisit(hh);
        }

        @Override
        public T visit(InterestingHits ih) {
            return defaultVisit(ih);
        }

        @Override
        public T visit(EmailExtracted ee) {
            return defaultVisit(ee);
        }

        @Override
        public T visit(Tags tagsNodeKey) {
            return defaultVisit(tagsNodeKey);
        }

        @Override
        public T visit(DataSources i) {
            return defaultVisit(i);
        }

        @Override
        public T visit(Views v) {
            return defaultVisit(v);
        }

        @Override
        public T visit(DataSourceGrouping datasourceGrouping) {
            return defaultVisit(datasourceGrouping);
        }

        @Override
        public T visit(HostGrouping hostGrouping) {
            return defaultVisit(hostGrouping);
        }

        @Override
        public T visit(PersonGrouping personGrouping) {
            return defaultVisit(personGrouping);
        }

        @Override
        public T visit(Results r) {
            return defaultVisit(r);
        }

        @Override
        public T visit(FileTypes ft) {
            return defaultVisit(ft);
        }

        @Override
        public T visit(Reports reportsItem) {
            return defaultVisit(reportsItem);
        }

        @Override
        public T visit(Accounts accountsItem) {
            return defaultVisit(accountsItem);
        }
<<<<<<< HEAD
        
        @Override
        public T visit(OsAccounts osAccountItem) {
            return defaultVisit(osAccountItem);
=======

        @Override
        public T visit(HostDataSources hostDataSources) {
            return defaultVisit(hostDataSources);
        }
        
        @Override
        public T visit(DataSourcesByType dataSourceHosts) {
            return defaultVisit(dataSourceHosts);
>>>>>>> 914733b5
        }
    }
}<|MERGE_RESOLUTION|>--- conflicted
+++ resolved
@@ -1,7 +1,7 @@
 /*
  * Autopsy Forensic Browser
  *
- * Copyright 2011-2016 Basis Technology Corp.
+ * Copyright 2011-2021 Basis Technology Corp.
  * Contact: carrier <at> sleuthkit <dot> org
  *
  * Licensed under the Apache License, Version 2.0 (the "License");
@@ -218,12 +218,11 @@
         public T visit(Accounts accountsItem) {
             return defaultVisit(accountsItem);
         }
-<<<<<<< HEAD
-        
+
         @Override
         public T visit(OsAccounts osAccountItem) {
             return defaultVisit(osAccountItem);
-=======
+        }
 
         @Override
         public T visit(HostDataSources hostDataSources) {
@@ -233,7 +232,6 @@
         @Override
         public T visit(DataSourcesByType dataSourceHosts) {
             return defaultVisit(dataSourceHosts);
->>>>>>> 914733b5
         }
     }
 }