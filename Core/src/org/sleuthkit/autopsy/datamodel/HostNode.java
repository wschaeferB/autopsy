--- conflicted
+++ resolved
@@ -166,7 +166,6 @@
     };
 
     /**
-<<<<<<< HEAD
      * Listener for handling host change events.
      */
     private final PropertyChangeListener hostChangePcl = new PropertyChangeListener() {
@@ -184,7 +183,8 @@
             }
         }
     };
-=======
+
+    /*
      * Get the host name or 'unknown host' if null.
      *
      * @param host The host.
@@ -195,7 +195,6 @@
                 ? Bundle.HostGroupingNode_unknownHostNode_title()
                 : host.getName();
     }
->>>>>>> 88cff589
 
     private final Host host;
     private final Long hostId;
@@ -230,26 +229,22 @@
         this(children, host, getHostName(host));
     }
 
-<<<<<<< HEAD
+    /**
+     * Constructor.
+     *
+     * @param children The children for this host node.
+     * @param host The host.
+     * @param displayName The displayName.
+     */
+    private HostNode(Children children, Host host, String displayName) {
+        super(children,
+                host == null ? Lookups.fixed(displayName) : Lookups.fixed(host, displayName));
+                
         hostId = host == null ? null : host.getId();
         Case.addEventTypeSubscriber(EnumSet.of(Case.Events.HOSTS_CHANGED),
                 WeakListeners.propertyChange(hostChangePcl, this));
-        super.setName(safeName);
-        super.setDisplayName(safeName);
-=======
-    /**
-     * Constructor.
-     *
-     * @param children The children for this host node.
-     * @param host The host.
-     * @param displayName The displayName.
-     */
-    private HostNode(Children children, Host host, String displayName) {
-        super(children,
-                host == null ? Lookups.fixed(displayName) : Lookups.fixed(host, displayName));
         super.setName(displayName);
         super.setDisplayName(displayName);
->>>>>>> 88cff589
         this.setIconBaseWithExtension(ICON_PATH);
         this.host = host;
     }
