/*
 * Autopsy Forensic Browser
 *
 * Copyright 2011-2014 Basis Technology Corp.
 * Contact: carrier <at> sleuthkit <dot> org
 *
 * Licensed under the Apache License, Version 2.0 (the "License");
 * you may not use this file except in compliance with the License.
 * You may obtain a copy of the License at
 *
 *     http://www.apache.org/licenses/LICENSE-2.0
 *
 * Unless required by applicable law or agreed to in writing, software
 * distributed under the License is distributed on an "AS IS" BASIS,
 * WITHOUT WARRANTIES OR CONDITIONS OF ANY KIND, either express or implied.
 * See the License for the specific language governing permissions and
 * limitations under the License.
 */
package org.sleuthkit.autopsy.datamodel;

import java.io.FileOutputStream;
import java.io.IOException;
import java.io.InputStream;
import java.text.SimpleDateFormat;
import java.util.TimeZone;
import java.util.concurrent.Future;
import java.util.logging.Level;
import java.util.prefs.PreferenceChangeEvent;
import java.util.prefs.PreferenceChangeListener;
import javax.swing.SwingWorker;
import org.netbeans.api.progress.ProgressHandle;
import org.openide.util.NbBundle;
import org.sleuthkit.autopsy.core.UserPreferences;
import org.sleuthkit.autopsy.coreutils.Logger;
import org.sleuthkit.datamodel.AbstractFile;
import org.sleuthkit.datamodel.Content;
import org.sleuthkit.datamodel.ContentVisitor;
import org.sleuthkit.datamodel.DerivedFile;
import org.sleuthkit.datamodel.Directory;
import org.sleuthkit.datamodel.File;
import org.sleuthkit.datamodel.Image;
import org.sleuthkit.datamodel.LayoutFile;
import org.sleuthkit.datamodel.LocalFile;
import org.sleuthkit.datamodel.ReadContentInputStream;
import org.sleuthkit.datamodel.TskException;
import org.sleuthkit.datamodel.VirtualDirectory;

/**
 * Static class of utility methods for Content objects
 */
public final class ContentUtils {

    private final static Logger logger = Logger.getLogger(ContentUtils.class.getName());
    private static boolean displayTimesInLocalTime = UserPreferences.displayTimesInLocalTime();
    private static final SimpleDateFormat dateFormatter = new SimpleDateFormat("yyyy-MM-dd HH:mm:ss z");
    private static final SimpleDateFormat dateFormatterISO8601 = new SimpleDateFormat("yyyy-MM-dd'T'HH:mm:ss'Z'");

    static {
        UserPreferences.addChangeListener(new PreferenceChangeListener() {
            @Override
            public void preferenceChange(PreferenceChangeEvent evt) {
                if (evt.getKey().equals(UserPreferences.DISPLAY_TIMES_IN_LOCAL_TIME)) {
                    displayTimesInLocalTime = UserPreferences.displayTimesInLocalTime();
                }
            }
        });
    }

    // don't instantiate
    private ContentUtils() {
        throw new AssertionError();
    }

    /**
     * Convert epoch seconds to a string value in the given time zone
     *
     * @param epochSeconds
     * @param tzone
     *
     * @return
     */
    public static String getStringTime(long epochSeconds, TimeZone tzone) {
        String time = "0000-00-00 00:00:00";
        if (epochSeconds != 0) {
            synchronized (dateFormatter) {
                dateFormatter.setTimeZone(tzone);
                time = dateFormatter.format(new java.util.Date(epochSeconds * 1000));
            }
        }
        return time;
    }

    public static String getStringTimeISO8601(long epochSeconds, TimeZone tzone) {
        String time = "0000-00-00T00:00:00Z"; //NON-NLS
        if (epochSeconds != 0) {
            synchronized (dateFormatterISO8601) {
                dateFormatterISO8601.setTimeZone(tzone);
                time = dateFormatterISO8601.format(new java.util.Date(epochSeconds * 1000));
            }
        }

        return time;
    }

    /**
     * Convert epoch seconds to a string value (convenience method)
     *
     * @param epochSeconds
     * @param c
     *
     * @return
     */
    public static String getStringTime(long epochSeconds, Content c) {
        return getStringTime(epochSeconds, getTimeZone(c));
    }

    /**
     * Convert epoch seconds to a string value (convenience method) in ISO8601
     * format such as 2008-07-04T13:45:04Z
     *
     * @param epochSeconds
     * @param c
     *
     * @return
     */
    public static String getStringTimeISO8601(long epochSeconds, Content c) {
        return getStringTimeISO8601(epochSeconds, getTimeZone(c));
    }

    public static TimeZone getTimeZone(Content c) {

        try {
            if (!shouldDisplayTimesInLocalTime()) {
                return TimeZone.getTimeZone("GMT");
            } else {
                final Content dataSource = c.getDataSource();
                if ((dataSource != null) && (dataSource instanceof Image)) {
                    Image image = (Image) dataSource;
                    return TimeZone.getTimeZone(image.getTimeZone());
                } else {
                    //case such as top level VirtualDirectory
                    return TimeZone.getDefault();
                }
            }
        } catch (TskException ex) {
            return TimeZone.getDefault();
        }
    }
    private static final SystemNameVisitor systemName = new SystemNameVisitor();

    public static String getSystemName(Content content) {
        return content.accept(systemName);
    }

    private static class SystemNameVisitor extends ContentVisitor.Default<String> {

        SystemNameVisitor() {
        }

        @Override
        protected String defaultVisit(Content cntnt) {
            return cntnt.getName() + ":" + Long.toString(cntnt.getId());
        }
    }
    private static final int TO_FILE_BUFFER_SIZE = 8192;

    /**
     * Reads all the data from any content object and writes (extracts) it to a
     * file.
     *
     * @param content    Any content object.
     * @param outputFile Will be created if it doesn't exist, and overwritten if
     *                   it does
     * @param progress   progress bar handle to update, if available. null
     *                   otherwise
     * @param worker     the swing worker background thread the process runs
     *                   within, or null, if in the main thread, used to handle
     *                   task cancellation
     * @param source     true if source file
     *
     * @return number of bytes extracted
     *
     * @throws IOException if file could not be written
     */
<<<<<<< HEAD
    public static <T, V> long writeToFile(Content content, java.io.File outputFile,
            ProgressHandle progress, SwingWorker<T, V> worker, boolean source) throws IOException {
=======
    public static <T> long writeToFile(Content content, java.io.File outputFile,
            ProgressHandle progress, Future<T> worker, boolean source) throws IOException {
>>>>>>> c517eb4e

        InputStream in = new ReadContentInputStream(content);

        boolean append = false;
        FileOutputStream out = new FileOutputStream(outputFile, append);

        // Get the unit size for a progress bar
        int unit = (int) (content.getSize() / 100);
        long totalRead = 0;

        try {
            byte[] buffer = new byte[TO_FILE_BUFFER_SIZE];
            int len = in.read(buffer);
            while (len != -1) {
                // If there is a worker, check for a cancelation
                if (worker != null && worker.isCancelled()) {
                    break;
                }
                out.write(buffer, 0, len);
                len = in.read(buffer);
                totalRead += len;
                // If there is a progress bar and this is the source file,
                // report any progress
                if (progress != null && source && totalRead >= TO_FILE_BUFFER_SIZE) {
                    int totalProgress = (int) (totalRead / unit);
                    progress.progress(content.getName(), totalProgress);
                    // If it's not the source, just update the file being processed
                } else if (progress != null && !source) {
                    progress.progress(content.getName());
                }
            }
        } finally {
            out.close();
        }
        return totalRead;
    }

    public static void writeToFile(Content content, java.io.File outputFile) throws IOException {
        writeToFile(content, outputFile, null, null, false);
    }

    /**
     * Helper to ignore the '.' and '..' directories
     */
    public static boolean isDotDirectory(AbstractFile dir) {
        String name = dir.getName();
        return name.equals(".") || name.equals("..");
    }

    /**
     * Extracts file/folder as given destination file, recursing into folders.
     * Assumes there will be no collisions with existing directories/files, and
     * that the directory to contain the destination file already exists.
     */
    public static class ExtractFscContentVisitor<T, V> extends ContentVisitor.Default<Void> {

        java.io.File dest;
        ProgressHandle progress;
        SwingWorker<T, V> worker;
        boolean source = false;

        /**
         * Make new extractor for a specific destination
         *
         * @param dest     The file/folder visited will be extracted as this
         *                 file
         * @param progress progress bar handle to update, if available. null
         *                 otherwise
         * @param worker   the swing worker background thread the process runs
         *                 within, or null, if in the main thread, used to
         *                 handle task cancellation
         * @param source   true if source file
         */
        public ExtractFscContentVisitor(java.io.File dest,
                ProgressHandle progress, SwingWorker<T, V> worker, boolean source) {
            this.dest = dest;
            this.progress = progress;
            this.worker = worker;
            this.source = source;
        }

        public ExtractFscContentVisitor(java.io.File dest) {
            this.dest = dest;
        }

        /**
         * Convenience method to make a new instance for given destination and
         * extract given content
         */
        public static <T, V> void extract(Content cntnt, java.io.File dest, ProgressHandle progress, SwingWorker<T, V> worker) {
            cntnt.accept(new ExtractFscContentVisitor<>(dest, progress, worker, true));
        }

        @Override
        public Void visit(File f) {
            try {
                ContentUtils.writeToFile(f, dest, progress, worker, source);
            } catch (IOException ex) {
                logger.log(Level.SEVERE,
                        "Trouble extracting file to " + dest.getAbsolutePath(), //NON-NLS
                        ex);
            }
            return null;
        }

        @Override
        public Void visit(LayoutFile f) {
            try {
                ContentUtils.writeToFile(f, dest, progress, worker, source);
            } catch (IOException ex) {
                logger.log(Level.SEVERE,
                        "Trouble extracting unallocated content file to " + dest.getAbsolutePath(), //NON-NLS
                        ex);
            }
            return null;
        }

        @Override
        public Void visit(DerivedFile df) {
            try {
                ContentUtils.writeToFile(df, dest, progress, worker, source);
            } catch (IOException ex) {
                logger.log(Level.SEVERE,
                        "Error extracting derived file to " + dest.getAbsolutePath(), //NON-NLS
                        ex);
            }
            return null;
        }

        @Override
        public Void visit(LocalFile lf) {
            try {
                ContentUtils.writeToFile(lf, dest, progress, worker, source);
            } catch (IOException ex) {
                logger.log(Level.SEVERE,
                        "Error extracting local file to " + dest.getAbsolutePath(), //NON-NLS
                        ex);
            }
            return null;
        }

        @Override
        public Void visit(Directory dir) {
            return visitDir(dir);
        }

        @Override
        public Void visit(VirtualDirectory dir) {
            return visitDir(dir);
        }

        private java.io.File getFsContentDest(Content fsc) {
            String path = dest.getAbsolutePath() + java.io.File.separator
                    + fsc.getName();
            return new java.io.File(path);
        }

        public Void visitDir(AbstractFile dir) {

            // don't extract . and .. directories
            if (isDotDirectory(dir)) {
                return null;
            }

            dest.mkdir();

            try {
                int numProcessed = 0;
                // recurse on children
                for (Content child : dir.getChildren()) {
                    java.io.File childFile = getFsContentDest(child);
                    ExtractFscContentVisitor<T, V> childVisitor
                            = new ExtractFscContentVisitor<>(childFile, progress, worker, false);
                    // If this is the source directory of an extract it
                    // will have a progress and worker, and will keep track
                    // of the progress bar's progress
                    if (worker != null && worker.isCancelled()) {
                        break;
                    }
                    if (progress != null && source) {
                        progress.progress(child.getName(), numProcessed);
                    }
                    child.accept(childVisitor);
                    numProcessed++;
                }
            } catch (TskException ex) {
                logger.log(Level.SEVERE,
                        "Trouble fetching children to extract.", ex); //NON-NLS
            }

            return null;
        }

        @Override
        protected Void defaultVisit(Content cntnt) {
            throw new UnsupportedOperationException(NbBundle.getMessage(this.getClass(),
                    "ContentUtils.exception.msg",
                    cntnt.getClass().getSimpleName()));
        }
    }

    /**
     * Indicates whether or not times should be displayed using local time.
     *
     * @return True or false.
     */
    public static boolean shouldDisplayTimesInLocalTime() {
        return displayTimesInLocalTime;
    }
}<|MERGE_RESOLUTION|>--- conflicted
+++ resolved
@@ -182,13 +182,8 @@
      *
      * @throws IOException if file could not be written
      */
-<<<<<<< HEAD
-    public static <T, V> long writeToFile(Content content, java.io.File outputFile,
-            ProgressHandle progress, SwingWorker<T, V> worker, boolean source) throws IOException {
-=======
     public static <T> long writeToFile(Content content, java.io.File outputFile,
             ProgressHandle progress, Future<T> worker, boolean source) throws IOException {
->>>>>>> c517eb4e
 
         InputStream in = new ReadContentInputStream(content);
 
