/*
 * Autopsy Forensic Browser
 *
 * Copyright 2011-2018 Basis Technology Corp.
 * Contact: carrier <at> sleuthkit <dot> org
 *
 * Licensed under the Apache License, Version 2.0 (the "License");
 * you may not use this file except in compliance with the License.
 * You may obtain a copy of the License at
 *
 *     http://www.apache.org/licenses/LICENSE-2.0
 *
 * Unless required by applicable law or agreed to in writing, software
 * distributed under the License is distributed on an "AS IS" BASIS,
 * WITHOUT WARRANTIES OR CONDITIONS OF ANY KIND, either express or implied.
 * See the License for the specific language governing permissions and
 * limitations under the License.
 */
package org.sleuthkit.autopsy.datamodel;

import java.beans.PropertyChangeEvent;
import java.beans.PropertyChangeListener;
import java.util.ArrayList;
import java.util.Collections;
import java.util.Comparator;
import java.util.EnumSet;
import java.util.HashMap;
import java.util.List;
import java.util.logging.Level;
import org.openide.nodes.ChildFactory;
import org.openide.nodes.Children;
import org.openide.nodes.Node;
import org.openide.nodes.Sheet;
import org.openide.util.NbBundle;
import org.openide.util.lookup.Lookups;
import org.sleuthkit.autopsy.casemodule.Case;
import org.sleuthkit.autopsy.casemodule.NoCurrentCaseException;
import org.sleuthkit.autopsy.core.UserPreferences;
import org.sleuthkit.autopsy.coreutils.Logger;
import org.sleuthkit.autopsy.ingest.IngestManager;
import org.sleuthkit.autopsy.ingest.ModuleDataEvent;
import org.sleuthkit.datamodel.Blackboard;
import org.sleuthkit.datamodel.BlackboardArtifact;
import static org.sleuthkit.datamodel.BlackboardArtifact.ARTIFACT_TYPE.TSK_ACCOUNT;
import static org.sleuthkit.datamodel.BlackboardArtifact.ARTIFACT_TYPE.TSK_EMAIL_MSG;
<<<<<<< HEAD
import static org.sleuthkit.datamodel.BlackboardArtifact.ARTIFACT_TYPE.TSK_TL_EVENT;
=======
import static org.sleuthkit.datamodel.BlackboardArtifact.ARTIFACT_TYPE.TSK_EVENT;
>>>>>>> d0e71951
import static org.sleuthkit.datamodel.BlackboardArtifact.ARTIFACT_TYPE.TSK_GEN_INFO;
import static org.sleuthkit.datamodel.BlackboardArtifact.ARTIFACT_TYPE.TSK_HASHSET_HIT;
import static org.sleuthkit.datamodel.BlackboardArtifact.ARTIFACT_TYPE.TSK_INTERESTING_ARTIFACT_HIT;
import static org.sleuthkit.datamodel.BlackboardArtifact.ARTIFACT_TYPE.TSK_INTERESTING_FILE_HIT;
import static org.sleuthkit.datamodel.BlackboardArtifact.ARTIFACT_TYPE.TSK_KEYWORD_HIT;
import org.sleuthkit.datamodel.SleuthkitCase;
import org.sleuthkit.datamodel.TskCoreException;
import org.sleuthkit.datamodel.TskException;

/**
 * Parent of the "extracted content" artifacts to be displayed in the tree.
 * Other artifacts are displayed under other more specific parents.
 */
public class ExtractedContent implements AutopsyVisitableItem {

    private SleuthkitCase skCase;   // set to null after case has been closed
    private Blackboard blackboard;
    public static final String NAME = NbBundle.getMessage(RootNode.class, "ExtractedContentNode.name.text");
    private final long datasourceObjId;

    /**
     * Constructs extracted content object 
     * 
     * @param skCase Case DB
     */
    public ExtractedContent(SleuthkitCase skCase) {
        this(skCase, 0);
    }

    /**
     * Constructs extracted content object 
     * 
     * @param skCase Case DB
     * @param objId Object id of the parent datasource 
     */
    public ExtractedContent(SleuthkitCase skCase, long objId) {
        this.skCase = skCase;
        this.datasourceObjId = objId;
        this.blackboard = skCase.getBlackboard();
    }
    
    @Override
    public <T> T accept(AutopsyItemVisitor<T> visitor) {
        return visitor.visit(this);
    }

    public SleuthkitCase getSleuthkitCase() {
        return skCase;
    }

    static String getIconFilePath(int typeID) {
        String filePath = "org/sleuthkit/autopsy/images/"; //NON-NLS
        if (typeID == BlackboardArtifact.ARTIFACT_TYPE.TSK_WEB_BOOKMARK.getTypeID()) {
            return filePath + "bookmarks.png"; //NON-NLS
        } else if (typeID == BlackboardArtifact.ARTIFACT_TYPE.TSK_WEB_COOKIE.getTypeID()) {
            return filePath + "cookies.png"; //NON-NLS
        } else if (typeID == BlackboardArtifact.ARTIFACT_TYPE.TSK_WEB_HISTORY.getTypeID()) {
            return filePath + "history.png"; //NON-NLS
        } else if (typeID == BlackboardArtifact.ARTIFACT_TYPE.TSK_WEB_DOWNLOAD.getTypeID()) {
            return filePath + "downloads.png"; //NON-NLS
        } else if (typeID == BlackboardArtifact.ARTIFACT_TYPE.TSK_RECENT_OBJECT.getTypeID()) {
            return filePath + "recent_docs.png"; //NON-NLS
        } else if (typeID == BlackboardArtifact.ARTIFACT_TYPE.TSK_GPS_TRACKPOINT.getTypeID()) {
            return filePath + "gps_trackpoint.png"; //NON-NLS
        } else if (typeID == BlackboardArtifact.ARTIFACT_TYPE.TSK_INSTALLED_PROG.getTypeID()) {
            return filePath + "programs.png"; //NON-NLS
        } else if (typeID == BlackboardArtifact.ARTIFACT_TYPE.TSK_DEVICE_ATTACHED.getTypeID()) {
            return filePath + "usb_devices.png"; //NON-NLS
        } else if (typeID == BlackboardArtifact.ARTIFACT_TYPE.TSK_EMAIL_MSG.getTypeID()) {
            return filePath + "mail-icon-16.png"; //NON-NLS
        } else if (typeID == BlackboardArtifact.ARTIFACT_TYPE.TSK_EXTRACTED_TEXT.getTypeID()) {
            return filePath + "text-file.png"; //NON-NLS
        } else if (typeID == BlackboardArtifact.ARTIFACT_TYPE.TSK_WEB_SEARCH_QUERY.getTypeID()) {
            return filePath + "searchquery.png"; //NON-NLS
        } else if (typeID == BlackboardArtifact.ARTIFACT_TYPE.TSK_METADATA_EXIF.getTypeID()) {
            return filePath + "camera-icon-16.png"; //NON-NLS
        } else if (typeID == BlackboardArtifact.ARTIFACT_TYPE.TSK_OS_INFO.getTypeID()) {
            return filePath + "computer.png"; //NON-NLS
        } else if (typeID == BlackboardArtifact.ARTIFACT_TYPE.TSK_SERVICE_ACCOUNT.getTypeID()) {
            return filePath + "account-icon-16.png"; //NON-NLS
        } else if (typeID == BlackboardArtifact.ARTIFACT_TYPE.TSK_CONTACT.getTypeID()) {
            return filePath + "contact.png"; //NON-NLS
        } else if (typeID == BlackboardArtifact.ARTIFACT_TYPE.TSK_MESSAGE.getTypeID()) {
            return filePath + "message.png"; //NON-NLS
        } else if (typeID == BlackboardArtifact.ARTIFACT_TYPE.TSK_CALLLOG.getTypeID()) {
            return filePath + "calllog.png"; //NON-NLS
        } else if (typeID == BlackboardArtifact.ARTIFACT_TYPE.TSK_CALENDAR_ENTRY.getTypeID()) {
            return filePath + "calendar.png"; //NON-NLS
        } else if (typeID == BlackboardArtifact.ARTIFACT_TYPE.TSK_SPEED_DIAL_ENTRY.getTypeID()) {
            return filePath + "speeddialentry.png"; //NON-NLS
        } else if (typeID == BlackboardArtifact.ARTIFACT_TYPE.TSK_BLUETOOTH_PAIRING.getTypeID()) {
            return filePath + "bluetooth.png"; //NON-NLS
        } else if (typeID == BlackboardArtifact.ARTIFACT_TYPE.TSK_GPS_BOOKMARK.getTypeID()) {
            return filePath + "gpsfav.png"; //NON-NLS
        } else if (typeID == BlackboardArtifact.ARTIFACT_TYPE.TSK_GPS_LAST_KNOWN_LOCATION.getTypeID()) {
            return filePath + "gps-lastlocation.png"; //NON-NLS
        } else if (typeID == BlackboardArtifact.ARTIFACT_TYPE.TSK_GPS_SEARCH.getTypeID()) {
            return filePath + "gps-search.png"; //NON-NLS
        } else if (typeID == BlackboardArtifact.ARTIFACT_TYPE.TSK_PROG_RUN.getTypeID()) {
            return filePath + "installed.png"; //NON-NLS
        } else if (typeID == BlackboardArtifact.ARTIFACT_TYPE.TSK_ENCRYPTION_DETECTED.getTypeID() || 
                typeID == BlackboardArtifact.ARTIFACT_TYPE.TSK_ENCRYPTION_SUSPECTED.getTypeID()) {
            return filePath + "encrypted-file.png"; //NON-NLS
        } else if (typeID == BlackboardArtifact.ARTIFACT_TYPE.TSK_EXT_MISMATCH_DETECTED.getTypeID()) {
            return filePath + "mismatch-16.png"; //NON-NLS
        } else if (typeID == BlackboardArtifact.ARTIFACT_TYPE.TSK_GPS_ROUTE.getTypeID()) {
            return filePath + "gps_trackpoint.png"; //NON-NLS
        } else if (typeID == BlackboardArtifact.ARTIFACT_TYPE.TSK_REMOTE_DRIVE.getTypeID()) {
            return filePath + "drive_network.png"; //NON-NLS
        } else if (typeID == BlackboardArtifact.ARTIFACT_TYPE.TSK_FACE_DETECTED.getTypeID()) {
            return filePath + "face.png"; //NON-NLS
        }
        return filePath + "artifact-icon.png"; //NON-NLS
    }

    public class RootNode extends DisplayableItemNode {

        public RootNode(SleuthkitCase skCase) {
            super(Children.create(new TypeFactory(), true), Lookups.singleton(NAME));
            super.setName(NAME);
            super.setDisplayName(NAME);
            this.setIconBaseWithExtension("org/sleuthkit/autopsy/images/extracted_content.png"); //NON-NLS
        }

        @Override
        public boolean isLeafTypeNode() {
            return false;
        }

        @Override
        public <T> T accept(DisplayableItemNodeVisitor<T> visitor) {
            return visitor.visit(this);
        }

        @Override
        protected Sheet createSheet() {
            Sheet sheet = super.createSheet();
            Sheet.Set sheetSet = sheet.get(Sheet.PROPERTIES);
            if (sheetSet == null) {
                sheetSet = Sheet.createPropertiesSet();
                sheet.put(sheetSet);
            }

            sheetSet.put(new NodeProperty<>(NbBundle.getMessage(this.getClass(), "ExtractedContentNode.createSheet.name.name"),
                    NbBundle.getMessage(this.getClass(), "ExtractedContentNode.createSheet.name.displayName"),
                    NbBundle.getMessage(this.getClass(), "ExtractedContentNode.createSheet.name.desc"),
                    NAME));
            return sheet;
        }

        @Override
        public String getItemType() {
            return getClass().getName();
        }
    }

    /**
     * Creates the children for the ExtractedContent area of the results tree.
     * This area has all of the blackboard artifacts that are not displayed in a
     * more specific form elsewhere in the tree.
     */
    private class TypeFactory extends ChildFactory.Detachable<BlackboardArtifact.Type> {

        private final ArrayList<BlackboardArtifact.Type> doNotShow = new ArrayList<>();
        // maps the artifact type to its child node 
        private final HashMap<BlackboardArtifact.Type, TypeNode> typeNodeList = new HashMap<>();

        public TypeFactory() {
            super();

            // these are shown in other parts of the UI tree
            doNotShow.add(new BlackboardArtifact.Type(TSK_GEN_INFO));
            doNotShow.add(new BlackboardArtifact.Type(TSK_EMAIL_MSG));
            doNotShow.add(new BlackboardArtifact.Type(TSK_HASHSET_HIT));
            doNotShow.add(new BlackboardArtifact.Type(TSK_KEYWORD_HIT));
            doNotShow.add(new BlackboardArtifact.Type(TSK_INTERESTING_FILE_HIT));
            doNotShow.add(new BlackboardArtifact.Type(TSK_INTERESTING_ARTIFACT_HIT));
            doNotShow.add(new BlackboardArtifact.Type(TSK_ACCOUNT));
<<<<<<< HEAD
            doNotShow.add(new BlackboardArtifact.Type(TSK_TL_EVENT));
=======
            doNotShow.add(new BlackboardArtifact.Type(TSK_EVENT));
>>>>>>> d0e71951
        }

        private final PropertyChangeListener pcl = (PropertyChangeEvent evt) -> {
            String eventType = evt.getPropertyName();
            if (eventType.equals(IngestManager.IngestModuleEvent.DATA_ADDED.toString())) {
                /**
                 * This is a stop gap measure until a different way of handling
                 * the closing of cases is worked out. Currently, remote events
                 * may be received for a case that is already closed.
                 */
                try {
                    Case.getCurrentCaseThrows();
                    /**
                     * Due to some unresolved issues with how cases are closed,
                     * it is possible for the event to have a null oldValue if
                     * the event is a remote event.
                     */
                    final ModuleDataEvent event = (ModuleDataEvent) evt.getOldValue();
                    if (null != event && !(this.doNotShow.contains(event.getBlackboardArtifactType()))) {
                        refresh(true);
                    }
                } catch (NoCurrentCaseException notUsed) {
                    /**
                     * Case is closed, do nothing.
                     */
                }
            } else if (eventType.equals(IngestManager.IngestJobEvent.COMPLETED.toString())
                       || eventType.equals(IngestManager.IngestJobEvent.CANCELLED.toString())) {
                /**
                 * This is a stop gap measure until a different way of handling
                 * the closing of cases is worked out. Currently, remote events
                 * may be received for a case that is already closed.
                 */
                try {
                    Case.getCurrentCaseThrows();
                    refresh(true);
                } catch (NoCurrentCaseException notUsed) {
                    /**
                     * Case is closed, do nothing.
                     */
                }
            } else if (eventType.equals(Case.Events.CURRENT_CASE.toString())) {
                // case was closed. Remove listeners so that we don't get called with a stale case handle
                if (evt.getNewValue() == null) {
                    removeNotify();
                    skCase = null;
                }
            }
        };

        @Override
        protected void addNotify() {
            IngestManager.getInstance().addIngestJobEventListener(pcl);
            IngestManager.getInstance().addIngestModuleEventListener(pcl);
            Case.addEventTypeSubscriber(EnumSet.of(Case.Events.CURRENT_CASE), pcl);
        }

        @Override
        protected void removeNotify() {
            IngestManager.getInstance().removeIngestJobEventListener(pcl);
            IngestManager.getInstance().removeIngestModuleEventListener(pcl);
            Case.removeEventTypeSubscriber(EnumSet.of(Case.Events.CURRENT_CASE), pcl);
            typeNodeList.clear();
        }

        @Override
        protected boolean createKeys(List<BlackboardArtifact.Type> list) {
            //TEST COMMENT
            if (skCase != null) {
                try {
                    List<BlackboardArtifact.Type> types = (UserPreferences.groupItemsInTreeByDatasource()) ? 
                            blackboard.getArtifactTypesInUse(datasourceObjId) :
                            skCase.getArtifactTypesInUse() ;
                    
                    types.removeAll(doNotShow);
                    Collections.sort(types,
                            new Comparator<BlackboardArtifact.Type>() {
                        @Override
                        public int compare(BlackboardArtifact.Type a, BlackboardArtifact.Type b) {
                            return a.getDisplayName().compareTo(b.getDisplayName());
                        }
                    });
                    list.addAll(types);

                    // the create node method will get called only for new types
                    // refresh the counts if we already created them from a previous update
                    for (BlackboardArtifact.Type art : types) {
                        TypeNode node = typeNodeList.get(art);
                        if (node != null) {
                            node.updateDisplayName();
                        }
                    }
                } catch (TskCoreException ex) {
                    Logger.getLogger(TypeFactory.class.getName()).log(Level.SEVERE, "Error getting list of artifacts in use: " + ex.getLocalizedMessage()); //NON-NLS
                }
            }
            return true;
        }

        @Override
        protected Node createNodeForKey(BlackboardArtifact.Type key) {
            TypeNode node = new TypeNode(key);
            typeNodeList.put(key, node);
            return node;
        }
    }

    /**
     * Node encapsulating blackboard artifact type. This is used on the
     * left-hand navigation side of the Autopsy UI as the parent node for all of
     * the artifacts of a given type. Its children will be
     * BlackboardArtifactNode objects.
     */
    public class TypeNode extends DisplayableItemNode {

        private final BlackboardArtifact.Type type;
        private long childCount = 0;

        TypeNode(BlackboardArtifact.Type type) {
            super(Children.create(new ArtifactFactory(type), true), Lookups.singleton(type.getDisplayName()));
            super.setName(type.getTypeName());
            this.type = type;
            this.setIconBaseWithExtension(ExtractedContent.getIconFilePath(type.getTypeID())); //NON-NLS
            updateDisplayName();
        }

        final void updateDisplayName() {
            if (skCase == null) {
                return;
            }

            // NOTE: This completely destroys our lazy-loading ideal
            //    a performance increase might be had by adding a 
            //    "getBlackboardArtifactCount()" method to skCase
            try {
                this.childCount = UserPreferences.groupItemsInTreeByDatasource() ? 
                        blackboard.getArtifactsCount(type.getTypeID(), datasourceObjId) :
                        skCase.getBlackboardArtifactsTypeCount(type.getTypeID());
            } catch (TskException ex) {
                Logger.getLogger(TypeNode.class.getName())
                        .log(Level.WARNING, "Error getting child count", ex); //NON-NLS
            }
            super.setDisplayName(type.getDisplayName() + " \u200E(\u200E" + childCount + ")\u200E");
        }

        @Override
        protected Sheet createSheet() {
            Sheet sheet = super.createSheet();
            Sheet.Set sheetSet = sheet.get(Sheet.PROPERTIES);
            if (sheetSet == null) {
                sheetSet = Sheet.createPropertiesSet();
                sheet.put(sheetSet);
            }

            sheetSet.put(new NodeProperty<>(NbBundle.getMessage(this.getClass(), "ArtifactTypeNode.createSheet.artType.name"),
                    NbBundle.getMessage(this.getClass(), "ArtifactTypeNode.createSheet.artType.displayName"),
                    NbBundle.getMessage(this.getClass(), "ArtifactTypeNode.createSheet.artType.desc"),
                    type.getDisplayName()));

            sheetSet.put(new NodeProperty<>(NbBundle.getMessage(this.getClass(), "ArtifactTypeNode.createSheet.childCnt.name"),
                    NbBundle.getMessage(this.getClass(), "ArtifactTypeNode.createSheet.childCnt.displayName"),
                    NbBundle.getMessage(this.getClass(), "ArtifactTypeNode.createSheet.childCnt.desc"),
                    childCount));

            return sheet;
        }

        @Override
        public <T> T accept(DisplayableItemNodeVisitor<T> visitor) {
            return visitor.visit(this);
        }

        @Override
        public boolean isLeafTypeNode() {
            return true;
        }

        @Override
        public String getItemType() {
            return getClass().getName() + type.getDisplayName();
        }
    }

    /**
     * Creates children for a given artifact type
     */
    private class ArtifactFactory extends ChildFactory.Detachable<BlackboardArtifact> {

        private BlackboardArtifact.Type type;

        public ArtifactFactory(BlackboardArtifact.Type type) {
            super();
            this.type = type;
        }

        private final PropertyChangeListener pcl = new PropertyChangeListener() {
            @Override
            public void propertyChange(PropertyChangeEvent evt) {
                String eventType = evt.getPropertyName();
                if (eventType.equals(IngestManager.IngestModuleEvent.DATA_ADDED.toString())) {
                    /**
                     * Checking for a current case is a stop gap measure until a
                     * different way of handling the closing of cases is worked
                     * out. Currently, remote events may be received for a case
                     * that is already closed.
                     */
                    try {
                        Case.getCurrentCaseThrows();
                        /**
                         * Even with the check above, it is still possible that
                         * the case will be closed in a different thread before
                         * this code executes. If that happens, it is possible
                         * for the event to have a null oldValue.
                         */
                        final ModuleDataEvent event = (ModuleDataEvent) evt.getOldValue();
                        if (null != event && event.getBlackboardArtifactType().equals(type)) {
                            refresh(true);
                        }
                    } catch (NoCurrentCaseException notUsed) {
                        /**
                         * Case is closed, do nothing.
                         */
                    }
                } else if (eventType.equals(IngestManager.IngestJobEvent.COMPLETED.toString())
                           || eventType.equals(IngestManager.IngestJobEvent.CANCELLED.toString())) {
                    /**
                     * Checking for a current case is a stop gap measure until a
                     * different way of handling the closing of cases is worked
                     * out. Currently, remote events may be received for a case
                     * that is already closed.
                     */
                    try {
                        Case.getCurrentCaseThrows();
                        refresh(true);
                    } catch (NoCurrentCaseException notUsed) {
                        /**
                         * Case is closed, do nothing.
                         */
                    }
                }
            }
        };

        @Override
        protected void addNotify() {
            IngestManager.getInstance().addIngestJobEventListener(pcl);
            IngestManager.getInstance().addIngestModuleEventListener(pcl);
        }

        @Override
        protected void removeNotify() {
            IngestManager.getInstance().removeIngestJobEventListener(pcl);
            IngestManager.getInstance().removeIngestModuleEventListener(pcl);
        }

        @Override
        protected boolean createKeys(List<BlackboardArtifact> list) {
            if (skCase != null) {
                try {
                    List<BlackboardArtifact> arts = 
                            UserPreferences.groupItemsInTreeByDatasource() ?
                            blackboard.getArtifacts(type.getTypeID(), datasourceObjId) :
                            skCase.getBlackboardArtifacts(type.getTypeID());
                    list.addAll(arts);
                } catch (TskException ex) {
                    Logger.getLogger(ArtifactFactory.class.getName()).log(Level.SEVERE, "Couldn't get blackboard artifacts from database", ex); //NON-NLS
                }
            }
            return true;
        }

        @Override
        protected Node createNodeForKey(BlackboardArtifact key) {
            return new BlackboardArtifactNode(key);
        }
    }
}<|MERGE_RESOLUTION|>--- conflicted
+++ resolved
@@ -43,11 +43,7 @@
 import org.sleuthkit.datamodel.BlackboardArtifact;
 import static org.sleuthkit.datamodel.BlackboardArtifact.ARTIFACT_TYPE.TSK_ACCOUNT;
 import static org.sleuthkit.datamodel.BlackboardArtifact.ARTIFACT_TYPE.TSK_EMAIL_MSG;
-<<<<<<< HEAD
 import static org.sleuthkit.datamodel.BlackboardArtifact.ARTIFACT_TYPE.TSK_TL_EVENT;
-=======
-import static org.sleuthkit.datamodel.BlackboardArtifact.ARTIFACT_TYPE.TSK_EVENT;
->>>>>>> d0e71951
 import static org.sleuthkit.datamodel.BlackboardArtifact.ARTIFACT_TYPE.TSK_GEN_INFO;
 import static org.sleuthkit.datamodel.BlackboardArtifact.ARTIFACT_TYPE.TSK_HASHSET_HIT;
 import static org.sleuthkit.datamodel.BlackboardArtifact.ARTIFACT_TYPE.TSK_INTERESTING_ARTIFACT_HIT;
@@ -226,11 +222,7 @@
             doNotShow.add(new BlackboardArtifact.Type(TSK_INTERESTING_FILE_HIT));
             doNotShow.add(new BlackboardArtifact.Type(TSK_INTERESTING_ARTIFACT_HIT));
             doNotShow.add(new BlackboardArtifact.Type(TSK_ACCOUNT));
-<<<<<<< HEAD
             doNotShow.add(new BlackboardArtifact.Type(TSK_TL_EVENT));
-=======
-            doNotShow.add(new BlackboardArtifact.Type(TSK_EVENT));
->>>>>>> d0e71951
         }
 
         private final PropertyChangeListener pcl = (PropertyChangeEvent evt) -> {
