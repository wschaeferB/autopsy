--- conflicted
+++ resolved
@@ -1,7 +1,7 @@
 /*
  * Autopsy Forensic Browser
  * 
- * Copyright 2012 Basis Technology Corp.
+ * Copyright 2012-2014 Basis Technology Corp.
  * Contact: carrier <at> sleuthkit <dot> org
  * 
  * Licensed under the Apache License, Version 2.0 (the "License");
@@ -58,7 +58,7 @@
 
     public EmailExtracted(SleuthkitCase skCase) {
         this.skCase = skCase;
-        accounts = new LinkedHashMap<String, Map<String, List<Long>>>();
+        accounts = new LinkedHashMap<>();
     }
 
     @SuppressWarnings("deprecation")
@@ -82,12 +82,12 @@
 
                 Map<String, List<Long>> folders = accounts.get(account);
                 if (folders == null) {
-                    folders = new LinkedHashMap<String, List<Long>>();
+                    folders = new LinkedHashMap<>();
                     accounts.put(account, folders);
                 }
                 List<Long> messages = folders.get(folder);
                 if (messages == null) {
-                    messages = new ArrayList<Long>();
+                    messages = new ArrayList<>();
                     folders.put(folder, messages);
                 }
                 messages.add(artifactId);
@@ -100,11 +100,10 @@
     }
 
     private static Map<String, String> parsePath(String path) {
-        Map<String, String> parsed = new HashMap<String, String>();
+        Map<String, String> parsed = new HashMap<>();
         String[] split = path.split(MAIL_PATH_SEPARATOR);
         if (split.length < 4) {
-            logger.log(Level.WARNING, "Unexpected number of tokens when parsing email PATH: "
-                    + split.length + ", will use defaults");
+            logger.log(Level.WARNING, "Unexpected number of tokens when parsing email PATH: {0}, will use defaults", split.length);
             parsed.put(MAIL_ACCOUNT, NbBundle.getMessage(EmailExtracted.class, "EmailExtracted.defaultAcct.text"));
             parsed.put(MAIL_FOLDER, NbBundle.getMessage(EmailExtracted.class, "EmailExtracted.defaultFolder.text"));
             return parsed;
@@ -137,7 +136,7 @@
         public boolean isLeafTypeNode() {
             return false;
         }
-                
+
         @Override
         public <T> T accept(DisplayableItemNodeVisitor<T> v) {
             //return v.visit(this);
@@ -153,18 +152,10 @@
                 s.put(ss);
             }
 
-<<<<<<< HEAD
             ss.put(new NodeProperty(NbBundle.getMessage(this.getClass(), "EmailExtracted.createSheet.name.name"),
-                                    NbBundle.getMessage(this.getClass(), "EmailExtracted.createSheet.name.displayName"),
-                                    NbBundle.getMessage(this.getClass(), "EmailExtracted.createSheet.name.desc"),
-                                    getName()));
-=======
-            ss.put(new NodeProperty<>("Name",
-                    "Name",
-                    "no description",
+                    NbBundle.getMessage(this.getClass(), "EmailExtracted.createSheet.name.displayName"),
+                    NbBundle.getMessage(this.getClass(), "EmailExtracted.createSheet.name.desc"),
                     getName()));
->>>>>>> 4d13c780
-
             return s;
         }
     }
@@ -197,7 +188,6 @@
                 }
             }
 
-
             list.addAll(tempList);
             return true;
         }
@@ -226,7 +216,7 @@
         public boolean isLeafTypeNode() {
             return false;
         }
-                
+
         @Override
         public <T> T accept(DisplayableItemNodeVisitor<T> v) {
             return v.visit(this);
@@ -242,17 +232,10 @@
                 s.put(ss);
             }
 
-<<<<<<< HEAD
             ss.put(new NodeProperty(NbBundle.getMessage(this.getClass(), "EmailExtracted.createSheet.name.name"),
-                                    NbBundle.getMessage(this.getClass(), "EmailExtracted.createSheet.name.displayName"),
-                                    NbBundle.getMessage(this.getClass(), "EmailExtracted.createSheet.name.desc"),
-                                    getName()));
-=======
-            ss.put(new NodeProperty<>("Name",
-                    "Name",
-                    "no description",
+                    NbBundle.getMessage(this.getClass(), "EmailExtracted.createSheet.name.displayName"),
+                    NbBundle.getMessage(this.getClass(), "EmailExtracted.createSheet.name.desc"),
                     getName()));
->>>>>>> 4d13c780
 
             return s;
         }
@@ -296,17 +279,10 @@
                 s.put(ss);
             }
 
-<<<<<<< HEAD
             ss.put(new NodeProperty(NbBundle.getMessage(this.getClass(), "EmailExtracted.createSheet.name.name"),
-                                    NbBundle.getMessage(this.getClass(), "EmailExtracted.createSheet.name.displayName"),
-                                    NbBundle.getMessage(this.getClass(), "EmailExtracted.createSheet.name.desc"),
-                                    getName()));
-=======
-            ss.put(new NodeProperty<>("Name",
-                    "Name",
-                    "no description",
+                    NbBundle.getMessage(this.getClass(), "EmailExtracted.createSheet.name.displayName"),
+                    NbBundle.getMessage(this.getClass(), "EmailExtracted.createSheet.name.desc"),
                     getName()));
->>>>>>> 4d13c780
 
             return s;
         }
@@ -315,7 +291,7 @@
         public boolean isLeafTypeNode() {
             return false;
         }
-                
+
         @Override
         public <T> T accept(DisplayableItemNodeVisitor<T> v) {
             return v.visit(this);
@@ -373,17 +349,10 @@
                 s.put(ss);
             }
 
-<<<<<<< HEAD
             ss.put(new NodeProperty(NbBundle.getMessage(this.getClass(), "EmailExtracted.createSheet.name.name"),
-                                    NbBundle.getMessage(this.getClass(), "EmailExtracted.createSheet.name.displayName"),
-                                    NbBundle.getMessage(this.getClass(), "EmailExtracted.createSheet.name.desc"),
-                                    getName()));
-=======
-            ss.put(new NodeProperty<>("Name",
-                    "Name",
-                    "no description",
+                    NbBundle.getMessage(this.getClass(), "EmailExtracted.createSheet.name.displayName"),
+                    NbBundle.getMessage(this.getClass(), "EmailExtracted.createSheet.name.desc"),
                     getName()));
->>>>>>> 4d13c780
 
             return s;
         }
