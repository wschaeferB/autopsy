/*
 * Autopsy Forensic Browser
 *
 * Copyright 2018-2019 Basis Technology Corp.
 * Contact: carrier <at> sleuthkit <dot> org
 *
 * Licensed under the Apache License, Version 2.0 (the "License");
 * you may not use this file except in compliance with the License.
 * You may obtain a copy of the License at
 *
 *     http://www.apache.org/licenses/LICENSE-2.0
 *
 * Unless required by applicable law or agreed to in writing, software
 * distributed under the License is distributed on an "AS IS" BASIS,
 * WITHOUT WARRANTIES OR CONDITIONS OF ANY KIND, either express or implied.
 * See the License for the specific language governing permissions and
 * limitations under the License.
 */
package org.sleuthkit.autopsy.modules.plaso;

import java.io.BufferedReader;
import java.io.BufferedWriter;
import java.io.File;
<<<<<<< HEAD
import java.io.FileNotFoundException;
=======
>>>>>>> 645db525
import java.io.IOException;
import java.io.InputStreamReader;
import java.nio.file.Files;
import java.nio.file.Path;
import java.nio.file.Paths;
import java.sql.ResultSet;
import java.sql.SQLException;
import java.text.SimpleDateFormat;
import java.util.Arrays;
import java.util.Collection;
import java.util.List;
import static java.util.Objects.nonNull;
import java.util.logging.Level;
import java.util.stream.Collectors;
import org.openide.modules.InstalledFileLocator;
import org.openide.util.Cancellable;
import org.openide.util.NbBundle;
import org.sleuthkit.autopsy.casemodule.Case;
import org.sleuthkit.autopsy.casemodule.services.FileManager;
import org.sleuthkit.autopsy.coreutils.ExecUtil;
import org.sleuthkit.autopsy.coreutils.Logger;
import org.sleuthkit.autopsy.coreutils.MessageNotifyUtil;
import org.sleuthkit.autopsy.coreutils.PlatformUtil;
import org.sleuthkit.autopsy.coreutils.SQLiteDBConnect;
import org.sleuthkit.autopsy.ingest.DataSourceIngestModule;
import org.sleuthkit.autopsy.ingest.DataSourceIngestModuleProcessTerminator;
import org.sleuthkit.autopsy.ingest.DataSourceIngestModuleProgress;
import org.sleuthkit.autopsy.ingest.IngestJobContext;
import org.sleuthkit.autopsy.ingest.IngestMessage;
import org.sleuthkit.autopsy.ingest.IngestServices;
import org.sleuthkit.datamodel.AbstractFile;
import org.sleuthkit.datamodel.Blackboard;
import org.sleuthkit.datamodel.Blackboard.BlackboardException;
import org.sleuthkit.datamodel.BlackboardArtifact;
import static org.sleuthkit.datamodel.BlackboardArtifact.ARTIFACT_TYPE.TSK_TL_EVENT;
import org.sleuthkit.datamodel.BlackboardAttribute;
import static org.sleuthkit.datamodel.BlackboardAttribute.ATTRIBUTE_TYPE.TSK_DATETIME;
import static org.sleuthkit.datamodel.BlackboardAttribute.ATTRIBUTE_TYPE.TSK_DESCRIPTION;
import static org.sleuthkit.datamodel.BlackboardAttribute.ATTRIBUTE_TYPE.TSK_TL_EVENT_TYPE;
import org.sleuthkit.datamodel.Content;
import org.sleuthkit.datamodel.Image;
import org.sleuthkit.datamodel.TskCoreException;
import org.sleuthkit.datamodel.timeline.EventType;

/**
 * Data source ingest module that runs plaso against the image
 */
public class PlasoIngestModule implements DataSourceIngestModule {

    private static final Logger logger = Logger.getLogger(PlasoIngestModule.class.getName());
    private static final String MODULE_NAME = PlasoModuleFactory.getModuleName();

<<<<<<< HEAD
    private static final String PLASO = "plaso"; //NON-NLS
    private static final String PLASO64 = "plaso-20180818-amd64";//NON-NLS
    private static final String PLASO32 = "plaso-20180818-win32";//NON-NLS
    private static final String LOG2TIMELINE_EXECUTABLE = "Log2timeline.exe";//NON-NLS
    private static final String PSORT_EXECUTABLE = "psort.exe";//NON-NLS
    private static final String COOKIE = "cookie";
=======
    private static final String PLASO = "plaso";
    private static final String PLASO64 = "plaso//plaso-20180818-amd64";
    private static final String PLASO32 = "plaso//plaso-20180818-win32";
    private static final String LOG2TIMELINE_EXECUTABLE = "Log2timeline.exe";
    private static final String PSORT_EXECUTABLE = "psort.exe";

    private static final int LOG2TIMELINE_WORKERS = 2;
>>>>>>> 645db525

    private File log2TimeLineExecutable;
    private File psortExecutable;

    private IngestJobContext context;
<<<<<<< HEAD
    private final PlasoModuleSettings settings;
=======
    private Image image;
    private AbstractFile previousFile = null; // cache used when looking up files in Autopsy DB
>>>>>>> 645db525
    private Case currentCase;
    private FileManager fileManager;
    private Image image;
    private AbstractFile previousFile = null; // cache used when looking up files in Autopsy DB

    PlasoIngestModule(PlasoModuleSettings settings) {
        this.settings = settings;
    }

    @NbBundle.Messages({"PlasoIngestModule.error.running=Error running Plaso, see log file.",
        "PlasoIngestModule.executable.not.found=Plaso Executable Not Found.",
        "PlasoIngestModule.requires.windows=Plaso module requires windows."})
    @Override
    public void startUp(IngestJobContext context) throws IngestModuleException {
        this.context = context;
        if (false == PlatformUtil.isWindowsOS()) {
            throw new IngestModuleException(Bundle.PlasoIngestModule_requires_windows());
        }

        try {
            log2TimeLineExecutable = locateExecutable(LOG2TIMELINE_EXECUTABLE);
            psortExecutable = locateExecutable(PSORT_EXECUTABLE);
        } catch (FileNotFoundException exception) {
            logger.log(Level.WARNING, "Plaso executable not found.", exception); //NON-NLS
            throw new IngestModuleException(Bundle.PlasoIngestModule_executable_not_found(), exception);
        }
    }

    @NbBundle.Messages({
        "PlasoIngestModule.error.running.log2timeline=Error running log2timeline, see log file.",
        "PlasoIngestModule.error.running.psort=Error running Psort, see log file.",
        "PlasoIngestModule.log2timeline.cancelled=Log2timeline run was canceled",
        "PlasoIngestModule.psort.cancelled=psort run was canceled",
        "PlasoIngestModule.bad.imageFile=Cannot find image file name and path",
        "PlasoIngestModule.dataSource.not.an.image=Datasource is not an Image.",
        "PlasoIngestModule.starting.log2timeline=Starting Log2timeline",
        "PlasoIngestModule.starting.psort=Starting Psort",
        "PlasoIngestModule.completed=Plaso Processing Completed",
        "PlasoIngestModule.error.creating.output.dir=Error creating Plaso module output directory.",
        "PlasoIngestModule.has.run=Plaso Plugin has been run."})
    @Override
    public ProcessResult process(Content dataSource, DataSourceIngestModuleProgress statusHelper) {
        statusHelper.switchToDeterminate(100);
        currentCase = Case.getCurrentCase();
        fileManager = currentCase.getServices().getFileManager();

<<<<<<< HEAD
        //TODO: why don't we do this check in the starup method?
=======
        //we should do this check at startup...
>>>>>>> 645db525
        if (!(dataSource instanceof Image)) {
            logger.log(Level.SEVERE, Bundle.PlasoIngestModule_dataSource_not_an_image());
            MessageNotifyUtil.Message.info(Bundle.PlasoIngestModule_error_running());
            return ProcessResult.OK;
        }
        image = (Image) dataSource;

<<<<<<< HEAD
        String currentTime = new SimpleDateFormat("yyyy-MM-dd HH-mm-ss z").format(System.currentTimeMillis());//NON-NLS
        Path moduleOutputPath = Paths.get(currentCase.getModuleDirectory(), PLASO, currentTime);
        try {
            Files.createDirectories(moduleOutputPath);
        } catch (IOException ex) {
            logger.log(Level.SEVERE, "Error creating Plaso module output directory.", ex); //NON-NLS
            MessageNotifyUtil.Message.info(Bundle.PlasoIngestModule_error_creating_output_dir());
            return ProcessResult.ERROR;
        }

        logger.log(Level.INFO, "Starting Plaso Run.");//NON-NLS
        statusHelper.progress(Bundle.PlasoIngestModule_starting_log2timeline(), 0);
        ProcessBuilder log2TimeLineCommand = buildLog2TimeLineCommand(moduleOutputPath, image);
=======
        String currentTime = TimeUtilities.epochToTime(System.currentTimeMillis() / 1000);
        currentTime = currentTime.replaceAll(":", "-"); //NON-NLS
        Path moduleOutputPath = Paths.get(currentCase.getModuleDirectory(), PLASO, currentTime);
        File directory = moduleOutputPath.toFile();
        if (!directory.exists()) {
            directory.mkdirs();
        }

        logger.log(Level.INFO, Bundle.PlasoIngestModule_startUp_message());
        statusHelper.progress(Bundle.PlasoIngestModule_running_log2timeline(), 0);
        ProcessBuilder log2TimeLineCommand = buildLog2TimeLineCommand(moduleOutputPath, image);

>>>>>>> 645db525
        try {
            // Run log2timeline
            Process log2TimeLineProcess = log2TimeLineCommand.start();

            try (BufferedReader log2TimeLineOutpout = new BufferedReader(new InputStreamReader(log2TimeLineProcess.getInputStream()))) {
                L2TStatusProcessor statusReader = new L2TStatusProcessor(log2TimeLineOutpout, statusHelper, moduleOutputPath);
                new Thread(statusReader, "log2timeline status reader").start();  //NON-NLS

                ExecUtil.waitForTermination(LOG2TIMELINE_EXECUTABLE, log2TimeLineProcess, new DataSourceIngestModuleProcessTerminator(context));
                statusReader.cancel();
            }

            if (context.dataSourceIngestIsCancelled()) {
                logger.log(Level.INFO, "Log2timeline run was canceled"); //NON-NLS
                MessageNotifyUtil.Message.info(Bundle.PlasoIngestModule_log2timeline_cancelled());
                return ProcessResult.OK;
            }

            if (Files.notExists(moduleOutputPath.resolve(PLASO))) {
<<<<<<< HEAD
                logger.log(Level.WARNING, "Error running log2timeline: there was no storage file."); //NON-NLS
=======
                logger.log(Level.INFO, Bundle.PlasoIngestModule_error_running_log2timeline()); //NON-NLS
>>>>>>> 645db525
                MessageNotifyUtil.Message.info(Bundle.PlasoIngestModule_error_running_log2timeline());
                return ProcessResult.ERROR;
            }

            // sort the output
<<<<<<< HEAD
            statusHelper.progress(Bundle.PlasoIngestModule_starting_psort(), 33);
=======
            statusHelper.progress(Bundle.PlasoIngestModule_running_psort(), 33);
>>>>>>> 645db525
            ProcessBuilder psortCommand = buildPsortCommand(moduleOutputPath);
            ExecUtil.execute(psortCommand, new DataSourceIngestModuleProcessTerminator(context));

            if (context.dataSourceIngestIsCancelled()) {
                logger.log(Level.INFO, "psort run was canceled"); //NON-NLS
                MessageNotifyUtil.Message.info(Bundle.PlasoIngestModule_psort_cancelled());
                return ProcessResult.OK;
            }
            Path plasoFile = moduleOutputPath.resolve("plasodb.db3");  //NON-NLS
            if (Files.notExists(plasoFile)) {
<<<<<<< HEAD
                logger.log(Level.SEVERE, "Error running Psort: there was no sqlite db file."); //NON-NLS
=======
                logger.log(Level.INFO, Bundle.PlasoIngestModule_error_running_psort());
>>>>>>> 645db525
                MessageNotifyUtil.Message.info(Bundle.PlasoIngestModule_error_running_psort());
                return ProcessResult.ERROR;
            }

            // parse the output and make artifacts
            createPlasoArtifacts(plasoFile.toString(), statusHelper);

        } catch (IOException ex) {
            logger.log(Level.SEVERE, Bundle.PlasoIngestModule_error_running(), ex);//NON-NLS
            MessageNotifyUtil.Message.info(Bundle.PlasoIngestModule_error_running());
            return ProcessResult.ERROR;
        }

        IngestMessage message = IngestMessage.createMessage(IngestMessage.MessageType.DATA,
<<<<<<< HEAD
                Bundle.PlasoIngestModule_has_run(),
                Bundle.PlasoIngestModule_completed());
=======
                Bundle.PlasoIngestModule_has_run(), Bundle.PlasoIngestModule_completed());
>>>>>>> 645db525
        IngestServices.getInstance().postMessage(message);
        return ProcessResult.OK;
    }

    private ProcessBuilder buildLog2TimeLineCommand(Path moduleOutputPath, Image image) {
<<<<<<< HEAD
        //make a csv list of disabled parsers.
        String parsersString = settings.getParsers().entrySet().stream()
                .filter(entry -> entry.getValue() == false)
                .map(entry -> "!" + entry.getKey()) // '!' prepended to parsername disables it. //NON-NLS
                .collect(Collectors.joining(","));//NON-NLS

        ProcessBuilder processBuilder = buildProcessWithRunAsInvoker(
                "\"" + log2TimeLineExecutable + "\"", //NON-NLS
=======
        ProcessBuilder processBuilder = buildProcessWithRunAsInvoker("\"" + log2TimeLineExecutable + "\"", //NON-NLS
>>>>>>> 645db525
                "--vss-stores", "all", //NON-NLS
                "-z", image.getTimeZone(), //NON-NLS
                "--partitions", "all", //NON-NLS
                "--hasher_file_size_limit", "1", //NON-NLS
                "--hashers", "none", //NON-NLS
                "--parsers", "\"" + parsersString + "\"",//NON-NLS
                "--no_dependencies_check", //NON-NLS
<<<<<<< HEAD
                moduleOutputPath.resolve(PLASO).toString(),
                image.getPaths()[0]
        );
        processBuilder.redirectError(new File(moduleOutputPath + File.separator + "log2timeline_err.txt"));  //NON-NLS

=======
                "--workers", String.valueOf(LOG2TIMELINE_WORKERS),//NON-NLS
                moduleOutputPath.resolve(PLASO).toString(),
                image.getPaths()[0]
        );
        processBuilder.redirectError(moduleOutputPath.resolve("log2timeline_err.txt").toFile());  //NON-NLS
>>>>>>> 645db525
        return processBuilder;
    }

    static private ProcessBuilder buildProcessWithRunAsInvoker(String... commandLine) {
        ProcessBuilder processBuilder = new ProcessBuilder(commandLine);
<<<<<<< HEAD
        /*
         * Add an environment variable to force log2timeline/psort to run with
         * the same permissions Autopsy uses.
         */
        processBuilder.environment().put("__COMPAT_LAYER", "RunAsInvoker"); //NON-NLS

=======
        /* Add an environment variable to force log2timeline/psort to run with
         * the same permissions Autopsy uses. */
        processBuilder.environment().put("__COMPAT_LAYER", "RunAsInvoker"); //NON-NLS
>>>>>>> 645db525
        return processBuilder;
    }

    private ProcessBuilder buildPsortCommand(Path moduleOutputPath) {
        ProcessBuilder processBuilder = buildProcessWithRunAsInvoker(
                "\"" + psortExecutable + "\"", //NON-NLS
                "-o", "4n6time_sqlite", //NON-NLS
<<<<<<< HEAD
                "-w", moduleOutputPath.resolve("plasodb.db3").toString(), //NON-NLS
                moduleOutputPath.resolve(PLASO).toString()
        );
=======
                "-w",//NON-NLS
                moduleOutputPath.resolve("plasodb.db3").toString(), //NON-NLS
                moduleOutputPath.resolve(PLASO).toString()
        );

        processBuilder.redirectOutput(moduleOutputPath.resolve("psort_output.txt").toFile()); //NON-NLS
        processBuilder.redirectError(moduleOutputPath.resolve("psort_err.txt").toFile());  //NON-NLS
        return processBuilder;
    }
>>>>>>> 645db525

        processBuilder.redirectOutput(moduleOutputPath.resolve("psort_output.txt").toFile());
        processBuilder.redirectError(moduleOutputPath.resolve("psort_err.txt").toFile());  //NON-NLS

        return processBuilder;
    }

    private static File locateExecutable(String executableName) throws FileNotFoundException {
        String architectureFolder = PlatformUtil.is64BitOS() ? PLASO64 : PLASO32;
        String executableToFindName = Paths.get(PLASO, architectureFolder, executableName).toString();

        File exeFile = InstalledFileLocator.getDefault().locate(executableToFindName, PlasoIngestModule.class.getPackage().getName(), false);
        if (null == exeFile || exeFile.canExecute() == false) {
            throw new FileNotFoundException(executableName + " executable not found.");
        }
        return exeFile;
    }

    @NbBundle.Messages({
        "PlasoIngestModule.exception.posting.artifact=Exception Posting artifact.",
        "PlasoIngestModule.event.datetime=Event Date Time",
        "PlasoIngestModule.event.description=Event Description",
        "PlasoIngestModule.exception.adding.artifact=Exception Adding Artifact",
        "PlasoIngestModule.exception.database.error=Error while trying to read into a sqlite db.",
        "PlasoIngestModule.error.posting.artifact=Error Posting Artifact  ",
        "PlasoIngestModule.create.artifacts.cancelled=Cancelled Plaso Artifact Creation ",
        "# {0} - file that events are from",
        "PlasoIngestModule.artifact.progress=Adding events to case: {0}"})
    private void createPlasoArtifacts(String plasoDb, DataSourceIngestModuleProgress statusHelper) {
        Blackboard blackboard = currentCase.getSleuthkitCase().getBlackboard();
<<<<<<< HEAD

        String sqlStatement = "SELECT substr(filename,1) AS filename, "
                              + "   strftime('%s', datetime) AS epoch_date,"
=======
        //NON-NLS
        String sqlStatement = "SELECT substr(filename,1) AS  filename, "
                              + "   strftime('%s', datetime) AS epoch_date, "
>>>>>>> 645db525
                              + "   description, "
                              + "   source, "
                              + "   type, "
                              + "   sourcetype "
                              + " FROM log2timeline "
<<<<<<< HEAD
                              + " WHERE source NOT IN ('FILE',"
                              + "                      'WEBHIST') " // bad dates and duplicates with what we have.
                              + "   AND sourcetype NOT IN ('UNKNOWN',"
                              + "                          'PE Import Time');";    // lots of bad dates //NON-NLS
=======
                              + " WHERE source NOT IN ('FILE', "
                              + "                       'WEBHIST') " // bad dates and duplicates with what we have.
                              + "   AND sourcetype NOT IN ('UNKNOWN', "
                              + "                          'PE Import Time');"; // lots of bad dates //NON-NLS

>>>>>>> 645db525
        try (SQLiteDBConnect tempdbconnect = new SQLiteDBConnect("org.sqlite.JDBC", "jdbc:sqlite:" + plasoDb); //NON-NLS
                ResultSet resultSet = tempdbconnect.executeQry(sqlStatement)) {
            while (resultSet.next()) {
                if (context.dataSourceIngestIsCancelled()) {
<<<<<<< HEAD
                    logger.log(Level.INFO, "Cancelled Plaso Artifact Creation."); //NON-NLS
=======
                    logger.log(Level.INFO, Bundle.PlasoIngestModule_create_artifacts_cancelled());
>>>>>>> 645db525
                    MessageNotifyUtil.Message.info(Bundle.PlasoIngestModule_create_artifacts_cancelled());
                    return;
                }

                String currentFileName = resultSet.getString("filename"); //NON-NLS
                statusHelper.progress(Bundle.PlasoIngestModule_artifact_progress(currentFileName), 66);
                Content resolvedFile = getAbstractFile(currentFileName);
                if (resolvedFile == null) {
<<<<<<< HEAD
                    logger.log(Level.INFO, "File " + currentFileName + " from Plaso output not found in case.  Associating it with the data source instead.");//NON-NLS
                    resolvedFile = image;
                }

=======
                    logger.log(Level.INFO, "File from Plaso output not found.  Associating with data source instead: {0}", currentFileName);  //NON-NLS
                    resolvedFile = image;
                }

                long eventType = findEventSubtype(currentFileName, resultSet);
>>>>>>> 645db525
                Collection<BlackboardAttribute> bbattributes = Arrays.asList(
                        new BlackboardAttribute(
                                TSK_DATETIME, MODULE_NAME,
                                resultSet.getLong("epoch_date")), //NON-NLS
                        new BlackboardAttribute(
                                TSK_DESCRIPTION, MODULE_NAME,
                                resultSet.getString("description")),//NON-NLS
                        new BlackboardAttribute(
                                TSK_TL_EVENT_TYPE, MODULE_NAME,
                                findEventSubtype(currentFileName, resultSet)));

                try {
                    BlackboardArtifact bbart = resolvedFile.newArtifact(TSK_TL_EVENT);
                    bbart.addAttributes(bbattributes);
                    try {
                        /* Post the artifact which will index the artifact for
                         * keyword search, and fire an event to notify UI of
                         * this new artifact */
                        blackboard.postArtifact(bbart, MODULE_NAME);
                    } catch (BlackboardException ex) {
                        logger.log(Level.SEVERE, Bundle.PlasoIngestModule_exception_posting_artifact(), ex);
                    }
                } catch (TskCoreException ex) {
                    logger.log(Level.SEVERE, Bundle.PlasoIngestModule_exception_adding_artifact(), ex);
                }
            }
        } catch (SQLException ex) {
            logger.log(Level.SEVERE, Bundle.PlasoIngestModule_exception_database_error(), ex);
        }
    }

    @NbBundle.Messages({"PlasoIngestModule_exception_find_file=Exception finding file."})
    private AbstractFile getAbstractFile(String file) {

        Path path = Paths.get(file);
        String fileName = path.getFileName().toString();
        String filePath = path.getParent().toString().replaceAll("\\\\", "/");//NON-NLS
        if (filePath.endsWith("/") == false) {//NON-NLS
            filePath += "/";//NON-NLS
        }

        // check the cached file
        if (previousFile != null
            && previousFile.getName().equalsIgnoreCase(fileName)
            && previousFile.getParentPath().equalsIgnoreCase(filePath)) {
            return previousFile;

        }
        try {
            List<AbstractFile> abstractFiles = fileManager.findFiles(fileName, filePath);
            if (abstractFiles.size() == 1) {
                return abstractFiles.get(0);
            }
            for (AbstractFile resolvedFile : abstractFiles) {
                // double check its an exact match
                if (filePath.equalsIgnoreCase(resolvedFile.getParentPath())) {
                    // cache it for next time
                    previousFile = resolvedFile;
                    return resolvedFile;
                }
            }
        } catch (TskCoreException ex) {
            logger.log(Level.WARNING, Bundle.PlasoIngestModule_exception_find_file(), ex);
        }
        return null;
    }

<<<<<<< HEAD
    private long findEventSubtype(String plasoFileName, ResultSet row) throws SQLException {
        switch (row.getString("source")) {//NON-NLS
            case "WEBHIST":        //These shouldn't actually be present, but keeping the logic just in case some slip through.
                return (plasoFileName.toLowerCase().contains(COOKIE) || row.getString("type").toLowerCase().contains(COOKIE))
                        ? EventType.WEB_COOKIE.getTypeID()
                        : EventType.WEB_HISTORY.getTypeID();
            case "EVT"://NON-NLS
            case "LOG"://NON-NLS
                return EventType.LOG_ENTRY.getTypeID();
            case "REG"://NON-NLS
                switch (row.getString("sourcetype").toLowerCase()) {//NON-NLS
                    case "unknown : usb entries"://NON-NLS
                    case "unknown : usbstor entries"://NON-NLS
=======
    /**
     * Determine the event_type_id of the event from the plaso information.
     *
     * @param fileName The name of the file this event is from.
     * @param row      The row returned from the log2timeline table of th eplaso
     *                 output.
     *
     * @return the event_type_id of the EventType of the given event.
     *
     * @throws SQLException
     */
    private long findEventSubtype(String fileName, ResultSet row) throws SQLException {
        switch (row.getString("source")) {
            case "WEBHIST":
                if (fileName.toLowerCase().contains("cookie")//NON-NLS
                    || row.getString("type").toLowerCase().contains("cookie")//NON-NLS
                        ) {//NON-NLS
                    return EventType.WEB_COOKIE.getTypeID();
                } else {
                    return EventType.WEB_HISTORY.getTypeID();
                }
            case "EVT":
            case "LOG":
                return EventType.LOG_ENTRY.getTypeID();
            case "REG":
                switch (row.getString("sourcetype").toLowerCase()) {//NON-NLS
                    case "unknown : usb entries":
                    case "unknown : usbstor entries":
>>>>>>> 645db525
                        return EventType.DEVICES_ATTACHED.getTypeID();
                    default:
                        return EventType.REGISTRY.getTypeID();
                }
            default:
                return EventType.OTHER.getTypeID();
        }
    }

    /**
     * Runs in a thread and reads the output of log2timeline. It redirectes the
     * output both to a log file, and to the status message of the Plaso ingest
     * module progress bar.
     */
    private static class L2TStatusProcessor implements Runnable, Cancellable {

        private final BufferedReader log2TimeLineOutpout;
        private final DataSourceIngestModuleProgress statusHelper;
<<<<<<< HEAD
        volatile private boolean cancelled = false;
=======
        private boolean cancelled = false;
>>>>>>> 645db525
        private final Path outputPath;

        private L2TStatusProcessor(BufferedReader log2TimeLineOutpout, DataSourceIngestModuleProgress statusHelper, Path outputPath) throws IOException {
            this.log2TimeLineOutpout = log2TimeLineOutpout;
            this.statusHelper = statusHelper;
            this.outputPath = outputPath;
        }

        @Override
        public void run() {
            try (BufferedWriter writer = Files.newBufferedWriter(outputPath.resolve("log2timeline_output.txt"));) {//NON-NLS
                String line;
                while (cancelled == false
                       && nonNull(line = log2TimeLineOutpout.readLine())) {
                    statusHelper.progress(line);
                    writer.write(line);
                    writer.newLine();
                }
                writer.flush();
            } catch (IOException ex) {
                logger.log(Level.WARNING, "Error reading log2timeline output stream.", ex);//NON-NLS
            }
        }

        @Override
        public boolean cancel() {
            cancelled = true;
            return true;
        }
    }
}<|MERGE_RESOLUTION|>--- conflicted
+++ resolved
@@ -21,10 +21,7 @@
 import java.io.BufferedReader;
 import java.io.BufferedWriter;
 import java.io.File;
-<<<<<<< HEAD
 import java.io.FileNotFoundException;
-=======
->>>>>>> 645db525
 import java.io.IOException;
 import java.io.InputStreamReader;
 import java.nio.file.Files;
@@ -36,6 +33,7 @@
 import java.util.Arrays;
 import java.util.Collection;
 import java.util.List;
+import java.util.Locale;
 import static java.util.Objects.nonNull;
 import java.util.logging.Level;
 import java.util.stream.Collectors;
@@ -46,7 +44,6 @@
 import org.sleuthkit.autopsy.casemodule.services.FileManager;
 import org.sleuthkit.autopsy.coreutils.ExecUtil;
 import org.sleuthkit.autopsy.coreutils.Logger;
-import org.sleuthkit.autopsy.coreutils.MessageNotifyUtil;
 import org.sleuthkit.autopsy.coreutils.PlatformUtil;
 import org.sleuthkit.autopsy.coreutils.SQLiteDBConnect;
 import org.sleuthkit.autopsy.ingest.DataSourceIngestModule;
@@ -70,55 +67,44 @@
 import org.sleuthkit.datamodel.timeline.EventType;
 
 /**
- * Data source ingest module that runs plaso against the image
+ * Data source ingest module that runs Plaso against the image.
  */
 public class PlasoIngestModule implements DataSourceIngestModule {
 
     private static final Logger logger = Logger.getLogger(PlasoIngestModule.class.getName());
     private static final String MODULE_NAME = PlasoModuleFactory.getModuleName();
 
-<<<<<<< HEAD
     private static final String PLASO = "plaso"; //NON-NLS
     private static final String PLASO64 = "plaso-20180818-amd64";//NON-NLS
     private static final String PLASO32 = "plaso-20180818-win32";//NON-NLS
     private static final String LOG2TIMELINE_EXECUTABLE = "Log2timeline.exe";//NON-NLS
     private static final String PSORT_EXECUTABLE = "psort.exe";//NON-NLS
-    private static final String COOKIE = "cookie";
-=======
-    private static final String PLASO = "plaso";
-    private static final String PLASO64 = "plaso//plaso-20180818-amd64";
-    private static final String PLASO32 = "plaso//plaso-20180818-win32";
-    private static final String LOG2TIMELINE_EXECUTABLE = "Log2timeline.exe";
-    private static final String PSORT_EXECUTABLE = "psort.exe";
-
+    private static final String COOKIE = "cookie";//NON-NLS
     private static final int LOG2TIMELINE_WORKERS = 2;
->>>>>>> 645db525
 
     private File log2TimeLineExecutable;
     private File psortExecutable;
 
+    private final PlasoModuleSettings settings;
     private IngestJobContext context;
-<<<<<<< HEAD
-    private final PlasoModuleSettings settings;
-=======
+    private Case currentCase;
+    private FileManager fileManager;
+
     private Image image;
     private AbstractFile previousFile = null; // cache used when looking up files in Autopsy DB
->>>>>>> 645db525
-    private Case currentCase;
-    private FileManager fileManager;
-    private Image image;
-    private AbstractFile previousFile = null; // cache used when looking up files in Autopsy DB
 
     PlasoIngestModule(PlasoModuleSettings settings) {
         this.settings = settings;
     }
 
-    @NbBundle.Messages({"PlasoIngestModule.error.running=Error running Plaso, see log file.",
+    @NbBundle.Messages({
         "PlasoIngestModule.executable.not.found=Plaso Executable Not Found.",
-        "PlasoIngestModule.requires.windows=Plaso module requires windows."})
+        "PlasoIngestModule.requires.windows=Plaso module requires windows.",
+        "PlasoIngestModule.dataSource.not.an.image=Datasource is not an Image."})
     @Override
     public void startUp(IngestJobContext context) throws IngestModuleException {
         this.context = context;
+
         if (false == PlatformUtil.isWindowsOS()) {
             throw new IngestModuleException(Bundle.PlasoIngestModule_requires_windows());
         }
@@ -130,116 +116,76 @@
             logger.log(Level.WARNING, "Plaso executable not found.", exception); //NON-NLS
             throw new IngestModuleException(Bundle.PlasoIngestModule_executable_not_found(), exception);
         }
+
+        Content dataSource = context.getDataSource();
+        if (!(dataSource instanceof Image)) {
+            throw new IngestModuleException(Bundle.PlasoIngestModule_dataSource_not_an_image());
+        }
+        image = (Image) dataSource;
     }
 
     @NbBundle.Messages({
         "PlasoIngestModule.error.running.log2timeline=Error running log2timeline, see log file.",
         "PlasoIngestModule.error.running.psort=Error running Psort, see log file.",
+        "PlasoIngestModule.error.creating.output.dir=Error creating Plaso module output directory.",
+        "PlasoIngestModule.starting.log2timeline=Starting Log2timeline",
+        "PlasoIngestModule.running.psort=Running Psort",
         "PlasoIngestModule.log2timeline.cancelled=Log2timeline run was canceled",
         "PlasoIngestModule.psort.cancelled=psort run was canceled",
         "PlasoIngestModule.bad.imageFile=Cannot find image file name and path",
-        "PlasoIngestModule.dataSource.not.an.image=Datasource is not an Image.",
-        "PlasoIngestModule.starting.log2timeline=Starting Log2timeline",
-        "PlasoIngestModule.starting.psort=Starting Psort",
         "PlasoIngestModule.completed=Plaso Processing Completed",
-        "PlasoIngestModule.error.creating.output.dir=Error creating Plaso module output directory.",
         "PlasoIngestModule.has.run=Plaso Plugin has been run."})
     @Override
     public ProcessResult process(Content dataSource, DataSourceIngestModuleProgress statusHelper) {
+        assert dataSource.equals(image);
+
         statusHelper.switchToDeterminate(100);
         currentCase = Case.getCurrentCase();
         fileManager = currentCase.getServices().getFileManager();
 
-<<<<<<< HEAD
-        //TODO: why don't we do this check in the starup method?
-=======
-        //we should do this check at startup...
->>>>>>> 645db525
-        if (!(dataSource instanceof Image)) {
-            logger.log(Level.SEVERE, Bundle.PlasoIngestModule_dataSource_not_an_image());
-            MessageNotifyUtil.Message.info(Bundle.PlasoIngestModule_error_running());
-            return ProcessResult.OK;
-        }
-        image = (Image) dataSource;
-
-<<<<<<< HEAD
-        String currentTime = new SimpleDateFormat("yyyy-MM-dd HH-mm-ss z").format(System.currentTimeMillis());//NON-NLS
+        String currentTime = new SimpleDateFormat("yyyy-MM-dd HH-mm-ss z", Locale.US).format(System.currentTimeMillis());//NON-NLS
         Path moduleOutputPath = Paths.get(currentCase.getModuleDirectory(), PLASO, currentTime);
         try {
             Files.createDirectories(moduleOutputPath);
         } catch (IOException ex) {
             logger.log(Level.SEVERE, "Error creating Plaso module output directory.", ex); //NON-NLS
-            MessageNotifyUtil.Message.info(Bundle.PlasoIngestModule_error_creating_output_dir());
             return ProcessResult.ERROR;
         }
 
+        // Run log2timeline
         logger.log(Level.INFO, "Starting Plaso Run.");//NON-NLS
         statusHelper.progress(Bundle.PlasoIngestModule_starting_log2timeline(), 0);
         ProcessBuilder log2TimeLineCommand = buildLog2TimeLineCommand(moduleOutputPath, image);
-=======
-        String currentTime = TimeUtilities.epochToTime(System.currentTimeMillis() / 1000);
-        currentTime = currentTime.replaceAll(":", "-"); //NON-NLS
-        Path moduleOutputPath = Paths.get(currentCase.getModuleDirectory(), PLASO, currentTime);
-        File directory = moduleOutputPath.toFile();
-        if (!directory.exists()) {
-            directory.mkdirs();
-        }
-
-        logger.log(Level.INFO, Bundle.PlasoIngestModule_startUp_message());
-        statusHelper.progress(Bundle.PlasoIngestModule_running_log2timeline(), 0);
-        ProcessBuilder log2TimeLineCommand = buildLog2TimeLineCommand(moduleOutputPath, image);
-
->>>>>>> 645db525
         try {
-            // Run log2timeline
             Process log2TimeLineProcess = log2TimeLineCommand.start();
-
             try (BufferedReader log2TimeLineOutpout = new BufferedReader(new InputStreamReader(log2TimeLineProcess.getInputStream()))) {
                 L2TStatusProcessor statusReader = new L2TStatusProcessor(log2TimeLineOutpout, statusHelper, moduleOutputPath);
                 new Thread(statusReader, "log2timeline status reader").start();  //NON-NLS
-
                 ExecUtil.waitForTermination(LOG2TIMELINE_EXECUTABLE, log2TimeLineProcess, new DataSourceIngestModuleProcessTerminator(context));
                 statusReader.cancel();
             }
 
             if (context.dataSourceIngestIsCancelled()) {
                 logger.log(Level.INFO, "Log2timeline run was canceled"); //NON-NLS
-                MessageNotifyUtil.Message.info(Bundle.PlasoIngestModule_log2timeline_cancelled());
                 return ProcessResult.OK;
             }
-
             if (Files.notExists(moduleOutputPath.resolve(PLASO))) {
-<<<<<<< HEAD
                 logger.log(Level.WARNING, "Error running log2timeline: there was no storage file."); //NON-NLS
-=======
-                logger.log(Level.INFO, Bundle.PlasoIngestModule_error_running_log2timeline()); //NON-NLS
->>>>>>> 645db525
-                MessageNotifyUtil.Message.info(Bundle.PlasoIngestModule_error_running_log2timeline());
                 return ProcessResult.ERROR;
             }
 
             // sort the output
-<<<<<<< HEAD
-            statusHelper.progress(Bundle.PlasoIngestModule_starting_psort(), 33);
-=======
             statusHelper.progress(Bundle.PlasoIngestModule_running_psort(), 33);
->>>>>>> 645db525
             ProcessBuilder psortCommand = buildPsortCommand(moduleOutputPath);
             ExecUtil.execute(psortCommand, new DataSourceIngestModuleProcessTerminator(context));
 
             if (context.dataSourceIngestIsCancelled()) {
                 logger.log(Level.INFO, "psort run was canceled"); //NON-NLS
-                MessageNotifyUtil.Message.info(Bundle.PlasoIngestModule_psort_cancelled());
                 return ProcessResult.OK;
             }
             Path plasoFile = moduleOutputPath.resolve("plasodb.db3");  //NON-NLS
             if (Files.notExists(plasoFile)) {
-<<<<<<< HEAD
                 logger.log(Level.SEVERE, "Error running Psort: there was no sqlite db file."); //NON-NLS
-=======
-                logger.log(Level.INFO, Bundle.PlasoIngestModule_error_running_psort());
->>>>>>> 645db525
-                MessageNotifyUtil.Message.info(Bundle.PlasoIngestModule_error_running_psort());
                 return ProcessResult.ERROR;
             }
 
@@ -247,24 +193,18 @@
             createPlasoArtifacts(plasoFile.toString(), statusHelper);
 
         } catch (IOException ex) {
-            logger.log(Level.SEVERE, Bundle.PlasoIngestModule_error_running(), ex);//NON-NLS
-            MessageNotifyUtil.Message.info(Bundle.PlasoIngestModule_error_running());
+            logger.log(Level.SEVERE, "Error running Plaso.", ex);//NON-NLS
             return ProcessResult.ERROR;
         }
 
         IngestMessage message = IngestMessage.createMessage(IngestMessage.MessageType.DATA,
-<<<<<<< HEAD
                 Bundle.PlasoIngestModule_has_run(),
                 Bundle.PlasoIngestModule_completed());
-=======
-                Bundle.PlasoIngestModule_has_run(), Bundle.PlasoIngestModule_completed());
->>>>>>> 645db525
         IngestServices.getInstance().postMessage(message);
         return ProcessResult.OK;
     }
 
     private ProcessBuilder buildLog2TimeLineCommand(Path moduleOutputPath, Image image) {
-<<<<<<< HEAD
         //make a csv list of disabled parsers.
         String parsersString = settings.getParsers().entrySet().stream()
                 .filter(entry -> entry.getValue() == false)
@@ -273,9 +213,6 @@
 
         ProcessBuilder processBuilder = buildProcessWithRunAsInvoker(
                 "\"" + log2TimeLineExecutable + "\"", //NON-NLS
-=======
-        ProcessBuilder processBuilder = buildProcessWithRunAsInvoker("\"" + log2TimeLineExecutable + "\"", //NON-NLS
->>>>>>> 645db525
                 "--vss-stores", "all", //NON-NLS
                 "-z", image.getTimeZone(), //NON-NLS
                 "--partitions", "all", //NON-NLS
@@ -283,36 +220,19 @@
                 "--hashers", "none", //NON-NLS
                 "--parsers", "\"" + parsersString + "\"",//NON-NLS
                 "--no_dependencies_check", //NON-NLS
-<<<<<<< HEAD
-                moduleOutputPath.resolve(PLASO).toString(),
-                image.getPaths()[0]
-        );
-        processBuilder.redirectError(new File(moduleOutputPath + File.separator + "log2timeline_err.txt"));  //NON-NLS
-
-=======
                 "--workers", String.valueOf(LOG2TIMELINE_WORKERS),//NON-NLS
                 moduleOutputPath.resolve(PLASO).toString(),
                 image.getPaths()[0]
         );
         processBuilder.redirectError(moduleOutputPath.resolve("log2timeline_err.txt").toFile());  //NON-NLS
->>>>>>> 645db525
         return processBuilder;
     }
 
     static private ProcessBuilder buildProcessWithRunAsInvoker(String... commandLine) {
         ProcessBuilder processBuilder = new ProcessBuilder(commandLine);
-<<<<<<< HEAD
-        /*
-         * Add an environment variable to force log2timeline/psort to run with
-         * the same permissions Autopsy uses.
-         */
-        processBuilder.environment().put("__COMPAT_LAYER", "RunAsInvoker"); //NON-NLS
-
-=======
         /* Add an environment variable to force log2timeline/psort to run with
          * the same permissions Autopsy uses. */
         processBuilder.environment().put("__COMPAT_LAYER", "RunAsInvoker"); //NON-NLS
->>>>>>> 645db525
         return processBuilder;
     }
 
@@ -320,25 +240,12 @@
         ProcessBuilder processBuilder = buildProcessWithRunAsInvoker(
                 "\"" + psortExecutable + "\"", //NON-NLS
                 "-o", "4n6time_sqlite", //NON-NLS
-<<<<<<< HEAD
                 "-w", moduleOutputPath.resolve("plasodb.db3").toString(), //NON-NLS
                 moduleOutputPath.resolve(PLASO).toString()
         );
-=======
-                "-w",//NON-NLS
-                moduleOutputPath.resolve("plasodb.db3").toString(), //NON-NLS
-                moduleOutputPath.resolve(PLASO).toString()
-        );
 
         processBuilder.redirectOutput(moduleOutputPath.resolve("psort_output.txt").toFile()); //NON-NLS
         processBuilder.redirectError(moduleOutputPath.resolve("psort_err.txt").toFile());  //NON-NLS
-        return processBuilder;
-    }
->>>>>>> 645db525
-
-        processBuilder.redirectOutput(moduleOutputPath.resolve("psort_output.txt").toFile());
-        processBuilder.redirectError(moduleOutputPath.resolve("psort_err.txt").toFile());  //NON-NLS
-
         return processBuilder;
     }
 
@@ -357,50 +264,29 @@
         "PlasoIngestModule.exception.posting.artifact=Exception Posting artifact.",
         "PlasoIngestModule.event.datetime=Event Date Time",
         "PlasoIngestModule.event.description=Event Description",
-        "PlasoIngestModule.exception.adding.artifact=Exception Adding Artifact",
-        "PlasoIngestModule.exception.database.error=Error while trying to read into a sqlite db.",
-        "PlasoIngestModule.error.posting.artifact=Error Posting Artifact  ",
         "PlasoIngestModule.create.artifacts.cancelled=Cancelled Plaso Artifact Creation ",
         "# {0} - file that events are from",
         "PlasoIngestModule.artifact.progress=Adding events to case: {0}"})
     private void createPlasoArtifacts(String plasoDb, DataSourceIngestModuleProgress statusHelper) {
         Blackboard blackboard = currentCase.getSleuthkitCase().getBlackboard();
-<<<<<<< HEAD
-
-        String sqlStatement = "SELECT substr(filename,1) AS filename, "
-                              + "   strftime('%s', datetime) AS epoch_date,"
-=======
-        //NON-NLS
+
         String sqlStatement = "SELECT substr(filename,1) AS  filename, "
                               + "   strftime('%s', datetime) AS epoch_date, "
->>>>>>> 645db525
                               + "   description, "
                               + "   source, "
                               + "   type, "
                               + "   sourcetype "
                               + " FROM log2timeline "
-<<<<<<< HEAD
-                              + " WHERE source NOT IN ('FILE',"
-                              + "                      'WEBHIST') " // bad dates and duplicates with what we have.
-                              + "   AND sourcetype NOT IN ('UNKNOWN',"
-                              + "                          'PE Import Time');";    // lots of bad dates //NON-NLS
-=======
                               + " WHERE source NOT IN ('FILE', "
                               + "                       'WEBHIST') " // bad dates and duplicates with what we have.
                               + "   AND sourcetype NOT IN ('UNKNOWN', "
                               + "                          'PE Import Time');"; // lots of bad dates //NON-NLS
 
->>>>>>> 645db525
         try (SQLiteDBConnect tempdbconnect = new SQLiteDBConnect("org.sqlite.JDBC", "jdbc:sqlite:" + plasoDb); //NON-NLS
                 ResultSet resultSet = tempdbconnect.executeQry(sqlStatement)) {
             while (resultSet.next()) {
                 if (context.dataSourceIngestIsCancelled()) {
-<<<<<<< HEAD
                     logger.log(Level.INFO, "Cancelled Plaso Artifact Creation."); //NON-NLS
-=======
-                    logger.log(Level.INFO, Bundle.PlasoIngestModule_create_artifacts_cancelled());
->>>>>>> 645db525
-                    MessageNotifyUtil.Message.info(Bundle.PlasoIngestModule_create_artifacts_cancelled());
                     return;
                 }
 
@@ -408,18 +294,10 @@
                 statusHelper.progress(Bundle.PlasoIngestModule_artifact_progress(currentFileName), 66);
                 Content resolvedFile = getAbstractFile(currentFileName);
                 if (resolvedFile == null) {
-<<<<<<< HEAD
-                    logger.log(Level.INFO, "File " + currentFileName + " from Plaso output not found in case.  Associating it with the data source instead.");//NON-NLS
+                    logger.log(Level.INFO, "File {0} from Plaso output not found in case.  Associating it with the data source instead.", currentFileName);//NON-NLS
                     resolvedFile = image;
                 }
 
-=======
-                    logger.log(Level.INFO, "File from Plaso output not found.  Associating with data source instead: {0}", currentFileName);  //NON-NLS
-                    resolvedFile = image;
-                }
-
-                long eventType = findEventSubtype(currentFileName, resultSet);
->>>>>>> 645db525
                 Collection<BlackboardAttribute> bbattributes = Arrays.asList(
                         new BlackboardAttribute(
                                 TSK_DATETIME, MODULE_NAME,
@@ -440,18 +318,17 @@
                          * this new artifact */
                         blackboard.postArtifact(bbart, MODULE_NAME);
                     } catch (BlackboardException ex) {
-                        logger.log(Level.SEVERE, Bundle.PlasoIngestModule_exception_posting_artifact(), ex);
+                        logger.log(Level.SEVERE, "Error Posting Artifact.", ex);//NON-NLS
                     }
                 } catch (TskCoreException ex) {
-                    logger.log(Level.SEVERE, Bundle.PlasoIngestModule_exception_adding_artifact(), ex);
+                    logger.log(Level.SEVERE, "Exception Adding Artifact.", ex);//NON-NLS
                 }
             }
         } catch (SQLException ex) {
-            logger.log(Level.SEVERE, Bundle.PlasoIngestModule_exception_database_error(), ex);
-        }
-    }
-
-    @NbBundle.Messages({"PlasoIngestModule_exception_find_file=Exception finding file."})
+            logger.log(Level.SEVERE, "Error while trying to read into a sqlite db.", ex);//NON-NLS
+        }
+    }
+
     private AbstractFile getAbstractFile(String file) {
 
         Path path = Paths.get(file);
@@ -462,6 +339,7 @@
         }
 
         // check the cached file
+        //TODO: would we reduce 'cache misses' if we retrieved the events sorted by file?  Is that overhead worth it?
         if (previousFile != null
             && previousFile.getName().equalsIgnoreCase(fileName)
             && previousFile.getParentPath().equalsIgnoreCase(filePath)) {
@@ -470,7 +348,7 @@
         }
         try {
             List<AbstractFile> abstractFiles = fileManager.findFiles(fileName, filePath);
-            if (abstractFiles.size() == 1) {
+            if (abstractFiles.size() == 1) {// TODO: why do we bother with this check.  also we don't cache the file...
                 return abstractFiles.get(0);
             }
             for (AbstractFile resolvedFile : abstractFiles) {
@@ -482,26 +360,11 @@
                 }
             }
         } catch (TskCoreException ex) {
-            logger.log(Level.WARNING, Bundle.PlasoIngestModule_exception_find_file(), ex);
+            logger.log(Level.SEVERE, "Exception finding file.", ex);
         }
         return null;
     }
 
-<<<<<<< HEAD
-    private long findEventSubtype(String plasoFileName, ResultSet row) throws SQLException {
-        switch (row.getString("source")) {//NON-NLS
-            case "WEBHIST":        //These shouldn't actually be present, but keeping the logic just in case some slip through.
-                return (plasoFileName.toLowerCase().contains(COOKIE) || row.getString("type").toLowerCase().contains(COOKIE))
-                        ? EventType.WEB_COOKIE.getTypeID()
-                        : EventType.WEB_HISTORY.getTypeID();
-            case "EVT"://NON-NLS
-            case "LOG"://NON-NLS
-                return EventType.LOG_ENTRY.getTypeID();
-            case "REG"://NON-NLS
-                switch (row.getString("sourcetype").toLowerCase()) {//NON-NLS
-                    case "unknown : usb entries"://NON-NLS
-                    case "unknown : usbstor entries"://NON-NLS
-=======
     /**
      * Determine the event_type_id of the event from the plaso information.
      *
@@ -515,10 +378,9 @@
      */
     private long findEventSubtype(String fileName, ResultSet row) throws SQLException {
         switch (row.getString("source")) {
-            case "WEBHIST":
-                if (fileName.toLowerCase().contains("cookie")//NON-NLS
-                    || row.getString("type").toLowerCase().contains("cookie")//NON-NLS
-                        ) {//NON-NLS
+            case "WEBHIST":  //These shouldn't actually be present, but keeping the logic just in case...
+                if (fileName.toLowerCase().contains(COOKIE)
+                    || row.getString("type").toLowerCase().contains(COOKIE)) {//NON-NLS
                     return EventType.WEB_COOKIE.getTypeID();
                 } else {
                     return EventType.WEB_HISTORY.getTypeID();
@@ -530,7 +392,6 @@
                 switch (row.getString("sourcetype").toLowerCase()) {//NON-NLS
                     case "unknown : usb entries":
                     case "unknown : usbstor entries":
->>>>>>> 645db525
                         return EventType.DEVICES_ATTACHED.getTypeID();
                     default:
                         return EventType.REGISTRY.getTypeID();
@@ -549,11 +410,7 @@
 
         private final BufferedReader log2TimeLineOutpout;
         private final DataSourceIngestModuleProgress statusHelper;
-<<<<<<< HEAD
         volatile private boolean cancelled = false;
-=======
-        private boolean cancelled = false;
->>>>>>> 645db525
         private final Path outputPath;
 
         private L2TStatusProcessor(BufferedReader log2TimeLineOutpout, DataSourceIngestModuleProgress statusHelper, Path outputPath) throws IOException {
@@ -565,12 +422,12 @@
         @Override
         public void run() {
             try (BufferedWriter writer = Files.newBufferedWriter(outputPath.resolve("log2timeline_output.txt"));) {//NON-NLS
-                String line;
-                while (cancelled == false
-                       && nonNull(line = log2TimeLineOutpout.readLine())) {
+                String line = log2TimeLineOutpout.readLine();
+                while (cancelled == false && nonNull(line)) {
                     statusHelper.progress(line);
                     writer.write(line);
                     writer.newLine();
+                    line = log2TimeLineOutpout.readLine();
                 }
                 writer.flush();
             } catch (IOException ex) {
