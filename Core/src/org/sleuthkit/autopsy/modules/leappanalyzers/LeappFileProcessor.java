--- conflicted
+++ resolved
@@ -186,12 +186,9 @@
             .put("call logs.tsv", "calllog")
             .put("oruxmaps tracks.tsv", "trackpoint")
             .put("google map locations.tsv", "route")
-<<<<<<< HEAD
-=======
             .put("Contacts.tsv", "contact")
             .put("sms - imessage.tsv", "message")
             .put("call history.tsv", "calllog")
->>>>>>> 8ece2763
             .build();
 
     Blackboard blkBoard;
@@ -640,19 +637,10 @@
             AbstractFile absFile = findAbstractFile(dataSource, sourceFile);
             if (absFile == null) {
                 absFile = (AbstractFile) dataSource;
-<<<<<<< HEAD
-            }
-            Account.Type accountType = getAccountType(fileName);
-            if (accountType != null) {
-                CommunicationArtifactsHelper accountArtifact;
-                if (alternateId == null) {
-                    accountArtifact = new CommunicationArtifactsHelper(Case.getCurrentCaseThrows().getSleuthkitCase(),
-=======
             }            
 			Account.Type accountType = getAccountType(fileName);
             if ((absFile != null) || (accountType != null)) {
                 CommunicationArtifactsHelper accountArtifact = new CommunicationArtifactsHelper(Case.getCurrentCaseThrows().getSleuthkitCase(),
->>>>>>> 8ece2763
                                                                moduleName, absFile, accountType);
                 } else {
                     accountArtifact = new CommunicationArtifactsHelper(Case.getCurrentCaseThrows().getSleuthkitCase(),
@@ -885,11 +873,8 @@
                 return Account.Type.PHONE;
             case "call logs.tsv":
                 return Account.Type.PHONE;
-<<<<<<< HEAD
-=======
             case "sms - imessage.tsv":
                 return Account.Type.PHONE;
->>>>>>> 8ece2763
             default:
                 return Account.Type.PHONE;
         }
