/*
 * Autopsy Forensic Browser
 *
 * Copyright 2018-2018 Basis Technology Corp.
 * Contact: carrier <at> sleuthkit <dot> org
 *
 * Licensed under the Apache License, Version 2.0 (the "License");
 * you may not use this file except in compliance with the License.
 * You may obtain a copy of the License at
 *
 *     http://www.apache.org/licenses/LICENSE-2.0
 *
 * Unless required by applicable law or agreed to in writing, software
 * distributed under the License is distributed on an "AS IS" BASIS,
 * WITHOUT WARRANTIES OR CONDITIONS OF ANY KIND, either express or implied.
 * See the License for the specific language governing permissions and
 * limitations under the License.
 */
package org.sleuthkit.autopsy.coreutils;

import java.io.File;
import java.io.IOException;
import java.sql.Connection;
import java.sql.DriverManager;
import java.sql.PreparedStatement;
import java.sql.ResultSet;
import java.sql.ResultSetMetaData;
import java.sql.SQLException;
import java.util.ArrayList;
import java.util.List;
import java.util.Objects;
import java.util.function.BooleanSupplier;
import java.util.function.Consumer;
import java.util.logging.Level;
import org.sleuthkit.autopsy.casemodule.Case;
import org.sleuthkit.autopsy.casemodule.NoCurrentCaseException;
import org.sleuthkit.autopsy.casemodule.services.FileManager;
import org.sleuthkit.autopsy.casemodule.services.Services;
import org.sleuthkit.autopsy.datamodel.ContentUtils;
import org.sleuthkit.datamodel.AbstractFile;
import org.sleuthkit.datamodel.SleuthkitCase;
import org.sleuthkit.datamodel.TskCoreException;

/**
 * Reads row by row through SQLite tables and performs user-defined actions on
 * the row values. Table values are processed by data type. Users configure
 * these actions for certain data types in the Builder. Example usage:
 *
<<<<<<< HEAD
 * SQLiteTableReader reader = new SQLiteTableReader.Builder(file) 
 * .onInteger((i)
 *      -> { System.out.println(i); })
 * .build(); 
 * 
=======
 * SQLiteTableReader reader = new SQLiteTableReader.Builder(file)
 *    .onInteger((i)
 *       -> { System.out.println(i); }) 
 *    .build();
 *
>>>>>>> 599b1f50
 * reader.read(tableName);
 *
 * or
 *
<<<<<<< HEAD
 * SQLiteTableReader reader = new SQLiteTableReader.Builder(file) 
 * .onInteger(new Consumer<Integer>() {
 *      @Override public void accept(Integer i) { 
 *          System.out.println(i); 
 *      }
 * }).build(); 
 * 
=======
 * SQLiteTableReader reader = new SQLiteTableReader.Builder(file) .onInteger(new
 * Consumer<Integer>() {
 *    @Override public void accept(Integer i) { 
 *       System.out.println(i); 
 *    }
 * }).build();
 *
>>>>>>> 599b1f50
 * reader.reader(tableName);
 *
 * Invocation of read(String tableName) reads row by row. When an Integer is
 * encountered, its value will be passed to the Consumer that was defined above.
 */
public class SQLiteTableReader implements AutoCloseable {

    /**
     * Builder patten for configuring SQLiteTableReader instances.
     */
    public static class Builder {

        private final AbstractFile file;
<<<<<<< HEAD
        
=======

>>>>>>> 599b1f50
        private Consumer<String> onColumnNameAction;
        private Consumer<String> onStringAction;
        private Consumer<Long> onLongAction;
        private Consumer<Integer> onIntegerAction;
        private Consumer<Double> onFloatAction;
        private Consumer<byte[]> onBlobAction;
        private Consumer<Object> forAllAction;
        
        static <T> Consumer<T> doNothing() {
            return NOOP -> {};
        }

        static <T> Consumer<T> doNothing() {
            return NOOP -> {
            };
        }

        /**
         * Creates a Builder for this abstract file.
         *
         * @param file
         */
        public Builder(AbstractFile file) {
            this.file = file;

            this.onColumnNameAction = Builder.doNothing();
            this.onStringAction = Builder.doNothing();
            this.onLongAction = Builder.doNothing();
            this.onIntegerAction = Builder.doNothing();
            this.onFloatAction = Builder.doNothing();
            this.onBlobAction = Builder.doNothing();
            this.forAllAction = Builder.doNothing();
        }

        /**
         * Specify a function to do on column names. Column names will be read
         * from left to right.
         *
         * @param action Consumer of column name strings
         *
         * @return Builder reference
         */
        public Builder onColumnNames(Consumer<String> action) {
            this.onColumnNameAction = action;
            return this;
        }

        /**
         * Specify a function to do when encountering a database value that is
         * of java type String.
         *
         * @param action Consumer of strings
         *
         * @return Builder reference
         */
        public Builder onString(Consumer<String> action) {
            this.onStringAction = action;
            return this;
        }

        /**
         * Specify a function to do when encountering a database value that is
         * of java type Integer.
         *
         * @param action Consumer of integer
         *
         * @return Builder reference
         */
        public Builder onInteger(Consumer<Integer> action) {
            this.onIntegerAction = action;
            return this;
        }

        /**
         * Specify a function to do when encountering a database value that is
         * of java type Double.
         *
         * @param action Consumer of doubles
         *
         * @return Builder reference
         */
        public Builder onFloat(Consumer<Double> action) {
            this.onFloatAction = action;
            return this;
        }

        /**
         * Specify a function to do when encountering a database value that is
         * of java type Long.
         *
         * @param action Consumer of longs
         *
         * @return Builder reference
         */
        public Builder onLong(Consumer<Long> action) {
            this.onLongAction = action;
            return this;
        }

        /**
         * Specify a function to do when encountering a database value that is
         * of java type byte[] aka blob.
         *
         * @param action Consumer of blobs
         *
         * @return Builder reference
         */
        public Builder onBlob(Consumer<byte[]> action) {
            this.onBlobAction = action;
            return this;
        }

        /**
         * Specify a function to do when encountering any database value,
         * regardless of type. This function only captures database values, not
         * column names.
         *
         * @param action Consumer of objects
         *
         * @return Builder reference
         */
        public Builder forAll(Consumer<Object> action) {
            this.forAllAction = action;
            return this;
        }

        /**
         * Creates a SQLiteTableReader instance given this Builder
         * configuration.
         *
         * @return SQLiteTableReader instance
         */
        public SQLiteTableReader build() {
            return new SQLiteTableReader(this);
        }
    }

    private final AbstractFile file;
    private final Builder builder;
<<<<<<< HEAD
    
    private final String SELECT_ALL_QUERY = "SELECT * FROM \"%s\""; 
=======

    private static final String SELECT_ALL_QUERY = "SELECT * FROM \"%s\"";
    private static final Logger logger = Logger.getLogger(SQLiteTableReader.class.getName());
>>>>>>> 599b1f50

    private Connection conn;
    private PreparedStatement statement;
    private ResultSet queryResults;
    private ResultSetMetaData currentMetadata;

    //Iteration state
    private int currRowColumnIndex;
    private int columnNameIndex;
    private int totalColumnCount;
    private boolean unfinishedRow;
    private boolean liveResultSet;
    private String prevTableName;

    /**
<<<<<<< HEAD
     * Holds reference to the builder instance so that we can use its actions 
=======
     * Holds reference to the builder instance so that we can use its actions
>>>>>>> 599b1f50
     * during iteration.
     */
    private SQLiteTableReader(Builder builder) {
        this.builder = builder;
        this.file = builder.file;
    }

    /**
     * Fetches all table names from the database.
     *
     * @return List of all table names found while querying the sqlite_master
     *         table
     *
     * @throws SQLiteTableReaderException
     */
    public List<String> getTableNames() throws SQLiteTableReaderException {
        ensureOpen();
        try (ResultSet tableNameResult = conn.createStatement()
                .executeQuery("SELECT name FROM sqlite_master "
                        + " WHERE type= 'table' ")) {
            List<String> tableNames = new ArrayList<>();
            while (tableNameResult.next()) {
                tableNames.add(tableNameResult.getString("name")); //NON-NLS
            }
            return tableNames;
        } catch (SQLException ex) {
            throw new SQLiteTableReaderException(ex);
        }
    }

    /**
     * Fetches the row count.
     *
     * @param tableName Source table to count
     *
     * @return Count as an integer
     *
     * @throws SQLiteTableReaderException
     */
    public int getRowCount(String tableName) throws SQLiteTableReaderException {
        ensureOpen();
        try (ResultSet countResult = conn.createStatement()
                .executeQuery("SELECT count (*) as count FROM "
                        + "\"" + tableName + "\"")) {
            return countResult.getInt("count");
        } catch (SQLException ex) {
            throw new SQLiteTableReaderException(ex);
        }
    }

    /**
     * Fetches the column count of the table.
     *
     * @param tableName Source table to count
     *
     * @return Count as an integer
     *
     * @throws SQLiteTableReaderException
     */
    public int getColumnCount(String tableName) throws SQLiteTableReaderException {
        ensureOpen();
        try (ResultSet columnCount = conn.createStatement()
                .executeQuery(String.format(SELECT_ALL_QUERY, tableName))) {
            return columnCount.getMetaData().getColumnCount();
        } catch (SQLException ex) {
            throw new SQLiteTableReaderException(ex);
        }
    }

    /**
     * Reads column names and values from the table. Only actions that were
     * configured in the Builder will be invoked during iteration. Iteration
     * will stop when the table read has completed or an exception was
     * encountered.
     *
     * @param tableName Source table to read
     *
     * @throws SQLiteTableReaderException
     */
    public void read(String tableName) throws SQLiteTableReaderException {
        readHelper(String.format(SELECT_ALL_QUERY, tableName), () -> false);
    }

    /**
     * Reads column names and values from the table. Only actions that were
     * configured in the Builder will be invoked during iteration. Iteration
     * will stop when the table read has completed or an exception was
     * encountered.
     *
     * @param tableName Source table to perform a read
     * @param limit     Number of rows to read from the table
     * @param offset    Starting row to read from in the table
     *
     * @throws SQLiteTableReaderException
     *
     */
    public void read(String tableName, int limit, int offset) throws SQLiteTableReaderException {
<<<<<<< HEAD
        readHelper(String.format(SELECT_ALL_QUERY, tableName)+ " LIMIT " + limit
=======
        readHelper(String.format(SELECT_ALL_QUERY, tableName) + " LIMIT " + limit
>>>>>>> 599b1f50
                + " OFFSET " + offset, () -> false);
    }

    /**
     * Reads column names and values from the table. Iteration will stop when
     * the condition is true.
     *
     * @param tableName Source table to perform a read
     * @param condition Condition to stop iteration when true
     *
     * @throws SQLiteTableReaderException
     *
     */
    public void read(String tableName, BooleanSupplier condition) throws SQLiteTableReaderException {
        if (Objects.isNull(prevTableName) || !prevTableName.equals(tableName)) {
            prevTableName = tableName;
<<<<<<< HEAD
            closeTableResources();        
=======
            closeTableResources();
>>>>>>> 599b1f50
        }
        readHelper(String.format(SELECT_ALL_QUERY, tableName), condition);
    }

    /**
     * Performs the result set iteration and is responsible for maintaining
     * state of the read over multiple invocations.
     *
     * @throws SQLiteTableReaderException
     */
    private void readHelper(String query, BooleanSupplier condition) throws SQLiteTableReaderException {
        try {
            if (!liveResultSet) {
                openTableResources(query);
                columnNameIndex = 0;
            }

            //Process column names before reading the database table values
            while (columnNameIndex < totalColumnCount) {
                if (condition.getAsBoolean()) {
                    return;
                }
                builder.onColumnNameAction.accept(currentMetadata
                        .getColumnName(++columnNameIndex));
            }

            while (unfinishedRow || queryResults.next()) {
                while (currRowColumnIndex < totalColumnCount) {
                    if (condition.getAsBoolean()) {
                        unfinishedRow = true;
                        return;
                    }

                    Object item = queryResults.getObject(++currRowColumnIndex);
                    if (item instanceof String) {
                        builder.onStringAction.accept((String) item);
                    } else if (item instanceof Integer) {
                        builder.onIntegerAction.accept((Integer) item);
                    } else if (item instanceof Double) {
                        builder.onFloatAction.accept((Double) item);
                    } else if (item instanceof Long) {
                        builder.onLongAction.accept((Long) item);
                    } else if (item instanceof byte[]) {
                        builder.onBlobAction.accept((byte[]) item);
                    }

                    builder.forAllAction.accept(item);
                }
                unfinishedRow = false;
                //Wrap column index back around if we've reached the end of the row
                currRowColumnIndex = currRowColumnIndex % totalColumnCount;
            }
            closeTableResources();
        } catch (SQLException ex) {
            closeTableResources();
            throw new SQLiteTableReaderException(ex);
        }
    }

    /**
     * Ensures that the underlying database connection is open. This entails
     * copying the abstract file contents to temp directory, copying over any
     * WAL or SHM files and getting the connection from the DriverManager.
     *
     * @throws SQLiteTableReaderException
     */
    private void ensureOpen() throws SQLiteTableReaderException {
        if (Objects.isNull(conn)) {
            try {
                Class.forName("org.sqlite.JDBC"); //NON-NLS  
                String localDiskPath = copyFileToTempDirectory(file, file.getId());

                //Find and copy both WAL and SHM meta files 
                findAndCopySQLiteMetaFile(file, file.getName() + "-wal");
                findAndCopySQLiteMetaFile(file, file.getName() + "-shm");
                conn = DriverManager.getConnection("jdbc:sqlite:" + localDiskPath);
            } catch (NoCurrentCaseException | TskCoreException | IOException
                    | ClassNotFoundException | SQLException ex) {
                throw new SQLiteTableReaderException(ex);
            }
        }
    }

    /**
     * Searches for a meta file associated with the give SQLite database. If
     * found, it copies this file into the temp directory of the current case.
     *
     * @param sqliteFile   file being processed
     * @param metaFileName name of meta file to look for
     *
     * @throws NoCurrentCaseException Case has been closed.
     * @throws TskCoreException       fileManager cannot find AbstractFile
     *                                files.
     * @throws IOException            Issue during writing to file.
     */
    private void findAndCopySQLiteMetaFile(AbstractFile sqliteFile,
            String metaFileName) throws NoCurrentCaseException, TskCoreException, IOException {

        Case openCase = Case.getCurrentCaseThrows();
        SleuthkitCase sleuthkitCase = openCase.getSleuthkitCase();
        Services services = new Services(sleuthkitCase);
        FileManager fileManager = services.getFileManager();

        List<AbstractFile> metaFiles = fileManager.findFiles(
                sqliteFile.getDataSource(), metaFileName,
                sqliteFile.getParent().getName());

        if (metaFiles != null) {
            for (AbstractFile metaFile : metaFiles) {
                copyFileToTempDirectory(metaFile, sqliteFile.getId());
            }
        }
    }

    /**
     * Copies the file contents into a unique path in the current case temp
     * directory.
     *
     * @param file AbstractFile from the data source
     * @param id   The input files id value
     *
     * @return The path of the file on disk
     *
     * @throws IOException            Exception writing file contents
     * @throws NoCurrentCaseException Current case closed during file copying
     */
    private String copyFileToTempDirectory(AbstractFile file, long fileId)
            throws IOException, NoCurrentCaseException {

        String localDiskPath = Case.getCurrentCaseThrows().getTempDirectory()
                + File.separator + fileId + file.getName();
        File localDatabaseFile = new File(localDiskPath);
        if (!localDatabaseFile.exists()) {
            ContentUtils.writeToFile(file, localDatabaseFile);
        }
        return localDiskPath;
    }

    /**
     * Executes the query and assigns resource references to instance variables.
     *
     * @param query Input query to execute
     *
     * @throws SQLiteTableReaderException
     */
    private void openTableResources(String query) throws SQLiteTableReaderException {
        try {
            ensureOpen();
            statement = conn.prepareStatement(query);
            queryResults = statement.executeQuery();
            currentMetadata = queryResults.getMetaData();
            totalColumnCount = currentMetadata.getColumnCount();
            liveResultSet = true;
        } catch (SQLException ex) {
            throw new SQLiteTableReaderException(ex);
        }
    }

    /**
     * Ensures both the statement and the result set for a table are closed.
     */
    private void closeTableResources() {
        try {
            if (Objects.nonNull(statement)) {
                statement.close();
            }
            if (Objects.nonNull(queryResults)) {
                queryResults.close();
            }
            liveResultSet = false;
        } catch (SQLException ex) {
            logger.log(Level.SEVERE, "Failed to close table resources", ex);
        }
    }

    /**
     * Closes all resources attached to the database file.
     *
     * @throws SQLiteTableReaderException
     */
    @Override
    public void close() throws SQLiteTableReaderException {
        try {
            closeTableResources();
            if (Objects.nonNull(conn)) {
                conn.close();
            }
        } catch (SQLException ex) {
            throw new SQLiteTableReaderException(ex);
        }
    }

    /**
     * Provides status of the current read operation.
     *
     * @return
     */
    public boolean isFinished() {
        return !liveResultSet;
    }

    /**
     * Last ditch effort to close the connections during garbage collection.
     *
     * @throws Throwable
     */
    @Override
    protected void finalize() throws Throwable {
        try {
            close();
        } catch (SQLiteTableReaderException ex) {
            logger.log(Level.SEVERE, "Failed to close reader in finalizer", ex);
        }
        super.finalize();
    }
}<|MERGE_RESOLUTION|>--- conflicted
+++ resolved
@@ -46,24 +46,15 @@
  * the row values. Table values are processed by data type. Users configure
  * these actions for certain data types in the Builder. Example usage:
  *
-<<<<<<< HEAD
- * SQLiteTableReader reader = new SQLiteTableReader.Builder(file) 
- * .onInteger((i)
- *      -> { System.out.println(i); })
- * .build(); 
- * 
-=======
  * SQLiteTableReader reader = new SQLiteTableReader.Builder(file)
  *    .onInteger((i)
  *       -> { System.out.println(i); }) 
  *    .build();
  *
->>>>>>> 599b1f50
  * reader.read(tableName);
  *
  * or
  *
-<<<<<<< HEAD
  * SQLiteTableReader reader = new SQLiteTableReader.Builder(file) 
  * .onInteger(new Consumer<Integer>() {
  *      @Override public void accept(Integer i) { 
@@ -71,15 +62,6 @@
  *      }
  * }).build(); 
  * 
-=======
- * SQLiteTableReader reader = new SQLiteTableReader.Builder(file) .onInteger(new
- * Consumer<Integer>() {
- *    @Override public void accept(Integer i) { 
- *       System.out.println(i); 
- *    }
- * }).build();
- *
->>>>>>> 599b1f50
  * reader.reader(tableName);
  *
  * Invocation of read(String tableName) reads row by row. When an Integer is
@@ -93,11 +75,7 @@
     public static class Builder {
 
         private final AbstractFile file;
-<<<<<<< HEAD
-        
-=======
-
->>>>>>> 599b1f50
+
         private Consumer<String> onColumnNameAction;
         private Consumer<String> onStringAction;
         private Consumer<Long> onLongAction;
@@ -110,11 +88,6 @@
             return NOOP -> {};
         }
 
-        static <T> Consumer<T> doNothing() {
-            return NOOP -> {
-            };
-        }
-
         /**
          * Creates a Builder for this abstract file.
          *
@@ -237,14 +210,9 @@
 
     private final AbstractFile file;
     private final Builder builder;
-<<<<<<< HEAD
-    
-    private final String SELECT_ALL_QUERY = "SELECT * FROM \"%s\""; 
-=======
-
+  
     private static final String SELECT_ALL_QUERY = "SELECT * FROM \"%s\"";
     private static final Logger logger = Logger.getLogger(SQLiteTableReader.class.getName());
->>>>>>> 599b1f50
 
     private Connection conn;
     private PreparedStatement statement;
@@ -260,11 +228,7 @@
     private String prevTableName;
 
     /**
-<<<<<<< HEAD
-     * Holds reference to the builder instance so that we can use its actions 
-=======
      * Holds reference to the builder instance so that we can use its actions
->>>>>>> 599b1f50
      * during iteration.
      */
     private SQLiteTableReader(Builder builder) {
@@ -362,11 +326,7 @@
      *
      */
     public void read(String tableName, int limit, int offset) throws SQLiteTableReaderException {
-<<<<<<< HEAD
-        readHelper(String.format(SELECT_ALL_QUERY, tableName)+ " LIMIT " + limit
-=======
         readHelper(String.format(SELECT_ALL_QUERY, tableName) + " LIMIT " + limit
->>>>>>> 599b1f50
                 + " OFFSET " + offset, () -> false);
     }
 
@@ -383,11 +343,7 @@
     public void read(String tableName, BooleanSupplier condition) throws SQLiteTableReaderException {
         if (Objects.isNull(prevTableName) || !prevTableName.equals(tableName)) {
             prevTableName = tableName;
-<<<<<<< HEAD
-            closeTableResources();        
-=======
             closeTableResources();
->>>>>>> 599b1f50
         }
         readHelper(String.format(SELECT_ALL_QUERY, tableName), condition);
     }
