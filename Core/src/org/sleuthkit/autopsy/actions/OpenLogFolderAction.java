/*
 * Autopsy Forensic Browser
 * 
 * Copyright 2014 Basis Technology Corp.
 * Contact: carrier <at> sleuthkit <dot> org
 * 
 * Licensed under the Apache License, Version 2.0 (the "License");
 * you may not use this file except in compliance with the License.
 * You may obtain a copy of the License at
 * 
 *     http://www.apache.org/licenses/LICENSE-2.0
 * 
 * Unless required by applicable law or agreed to in writing, software
 * distributed under the License is distributed on an "AS IS" BASIS,
 * WITHOUT WARRANTIES OR CONDITIONS OF ANY KIND, either express or implied.
 * See the License for the specific language governing permissions and
 * limitations under the License.
 */
package org.sleuthkit.autopsy.actions;

import java.awt.event.ActionEvent;
import java.awt.event.ActionListener;
import java.awt.Desktop;
import java.io.File;
import java.io.IOException;
import java.util.logging.Level;
import org.openide.DialogDisplayer;
import org.openide.NotifyDescriptor;
import org.openide.awt.ActionID;
import org.openide.awt.ActionReference;
import org.openide.awt.ActionRegistration;
import org.openide.modules.Places;
import org.openide.util.NbBundle;
import org.sleuthkit.autopsy.casemodule.Case;
<<<<<<< HEAD
import org.sleuthkit.autopsy.coreutils.Logger;
=======
>>>>>>> c517eb4e

/**
 * Action in menu to open the folder containing the log files
 */
@ActionRegistration(
        displayName = "#CTL_OpenLogFolder", iconInMenu = true)
@ActionReference(path = "Menu/Help", position = 1750)
@ActionID(id = "org.sleuthkit.autopsy.actions.OpenLogFolderAction", category = "Help")
public final class OpenLogFolderAction implements ActionListener {

    private static final Logger logger = Logger.getLogger(OpenLogFolderAction.class.getName());

    @Override
    public void actionPerformed(ActionEvent e) {
        try {
            File logDir;
            if (Case.isCaseOpen()) {
                logDir = new File(Case.getCurrentCase().getLogDirectoryPath());
            } else {
                logDir = new File(Places.getUserDirectory().getAbsolutePath() + File.separator + "var" + File.separator + "log");
            }
            if (logDir.exists() == false) {
                NotifyDescriptor d
                        = new NotifyDescriptor.Message(
                                NbBundle.getMessage(this.getClass(), "OpenLogFolder.error1", logDir.getAbsolutePath()),
                                NotifyDescriptor.ERROR_MESSAGE);
                DialogDisplayer.getDefault().notify(d);
            } else {
                Desktop.getDesktop().open(logDir);
            }
        } catch (IOException ex) {
            logger.log(Level.WARNING, NbBundle.getMessage(this.getClass(), "OpenLogFolder.CouldNotOpenLogFolder"), ex); //NON-NLS

        }
    }
}<|MERGE_RESOLUTION|>--- conflicted
+++ resolved
@@ -1,7 +1,7 @@
 /*
  * Autopsy Forensic Browser
  * 
- * Copyright 2014 Basis Technology Corp.
+ * Copyright 2014-2015 Basis Technology Corp.
  * Contact: carrier <at> sleuthkit <dot> org
  * 
  * Licensed under the Apache License, Version 2.0 (the "License");
@@ -32,10 +32,7 @@
 import org.openide.modules.Places;
 import org.openide.util.NbBundle;
 import org.sleuthkit.autopsy.casemodule.Case;
-<<<<<<< HEAD
 import org.sleuthkit.autopsy.coreutils.Logger;
-=======
->>>>>>> c517eb4e
 
 /**
  * Action in menu to open the folder containing the log files
